{{- range $.Values.deployment }}
apiVersion: apps/v1
kind: Deployment
metadata:
  name: {{ .name }}
  labels:
    app: {{ .name }}
    app.kubernetes.io/managed-by: Helm
    kube-monkey/enabled: enabled
    kube-monkey/identifier: {{.name}}
    kube-monkey/kill-mode: fixed
    kube-monkey/kill-value: "1"
    kube-monkey/mtbf: "8"
spec:
  replicas: {{ .replicaCount }}
  selector:
    matchLabels:
      app: {{ .name }}
  template:
    metadata:
      name: {{ .name }}
      labels:
        app: {{ .name }}
        kube-monkey/enabled: enabled
        kube-monkey/identifier: {{.name}}
    {{- with .podAnnotations }}
      annotations:
        {{- toYaml . | nindent 8 }}
    {{- end }}
    spec:
      containers:
        - name: {{ .name }}
          image: "{{ $.Values.image.repository }}:{{ $.Values.image.tag }}"
          {{- if .command }}
          command: ["/bin/sh","-c", {{ .command }}]
          {{- end }}
          volumeMounts:
          {{- if $.Values.needFirebaseServiceAccount }}
          - name: firebase-serviceaccount
            mountPath: "/tmp/firebase-serviceaccount"
            readOnly: true
          {{- end}}
          {{- if eq .name "trigger" }}
          - name: "service-account"
            mountPath: "/var/secret/cloud.google.com"
          {{- end}}
          - name: "custom-yaml"
            mountPath: "/var/yaml/"
          {{- if .targetPort }}
          ports:
            - name: http
              containerPort: {{ .targetPort }}
              protocol: TCP
          {{- end }}
          resources:
            requests:
              cpu: 100m
            limits:
              cpu: 1000m
          env:
            - name: HELMREVISION
              value: {{ $.Release.Revision | quote}}
            - name: MONGODB_PASSWORD
              value: "testGaloy"
            - name: MONGODB_USER
              value: "testGaloy"
            - name: MONGODB_ADDRESS
              value: {{ $.Values.mongodbaddress }}
            - name: LNDIP
              value: "lnd"
            - name: MACAROON
              valueFrom:
                secretKeyRef:
                  name: lnd-macaroon
                  key: admin.macaroon
            - name: TLS
              valueFrom:
                secretKeyRef:
                  name: lnd-tls
                  key: tls.cert
            - name: BITCOINDADDR
              value: "bitcoind"
            - name: BITCOINDPORT
              value: {{ $.Values.bitcoind.port | quote }}
            {{- if $.Values.loglevel}}
            - name: LOGLEVEL
              value: {{ $.Values.loglevel }}
            {{- end}}
            - name: JWT_SECRET
            {{- if $.Values.jwtSecret}}
              value: {{ $.Values.jwtSecret }}
            {{- else}}
              valueFrom:
                secretKeyRef:
                  name: jwt-secret
                  key: secret
            {{- end}}
            - name: NETWORK
              valueFrom:
                secretKeyRef:
                  name: network
                  key: network
            {{- if eq .name "exporter" }}
            - name: FTX_KEY
              valueFrom:
                secretKeyRef:
                  name: ftx-secret
                  key: key
            - name: FTX_SECRET
              valueFrom:
                secretKeyRef:
                  name: ftx-secret
                  key: secret
            {{- end}}
            - name: REDIS_PORT
              value: "6379"
            - name: REDIS_IP
              value: "galoy-redis-master"
            {{- if $.Values.needFirebaseServiceAccount }}
            - name: GOOGLE_APPLICATION_CREDENTIALS
              value: "/tmp/firebase-serviceaccount/galoyapp-firebase-serviceaccont.json"
            {{- end }}
            {{- if eq .name "trigger" }}
            - name: "GCS_APPLICATION_CREDENTIALS"
              value: "/var/secret/cloud.google.com/galoyapp-31518a00082f.json"
            - name: DROPBOX_ACCESS_TOKEN
              valueFrom:
                secretKeyRef:
                  name: dropbox-access-token
                  key: token
            {{- end }}
<<<<<<< HEAD
            {{- if eq $.Values.global.network "regtest" }}
=======
            {{- if eq $.Values.network "regtest" }}
>>>>>>> db8fbf14
            - name: MACAROONOUTSIDE1
              valueFrom:
                secretKeyRef:
                  name: lnd-outside-1-macaroon
                  key: admin.macaroon
            - name: TLSOUTSIDE1
              valueFrom:
                secretKeyRef:
                  name: lnd-outside-1-tls
                  key: tls.cert
            - name: MACAROONOUTSIDE2
              valueFrom:
                secretKeyRef:
                  name: lnd-outside-2-macaroon
                  key: admin.macaroon
            - name: TLSOUTSIDE2
              valueFrom:
                secretKeyRef:
                  name: lnd-outside-2-tls
                  key: tls.cert
            {{- else }}
            - name: TWILIO_PHONE_NUMBER
              valueFrom:
                secretKeyRef:
                  name: twilio-secret
                  key: TWILIO_PHONE_NUMBER
            - name: TWILIO_ACCOUNT_SID
              valueFrom:
                secretKeyRef:
                  name: twilio-secret
                  key: TWILIO_ACCOUNT_SID
            - name: TWILIO_API_KEY
              valueFrom:
                secretKeyRef:
                  name: twilio-secret
                  key: TWILIO_API_KEY
            - name: TWILIO_API_SECRET
              valueFrom:
                secretKeyRef:
                  name: twilio-secret
                  key: TWILIO_API_SECRET
            {{- end }}
            {{- range  .customYamlEnv }}
            {{- range  $index, $value := . }}
            - name: {{ $index }}
              value: {{ $value | quote }}
            {{- end }}
            {{- end }}
            {{- range  $.Values.customCmdlineEnv }}
            {{- $value := split ":" . }}
            - name: {{ $value._0 }}
              value: {{ $value._1 }}
            {{- end }}
          {{- if .healthz }}
          livenessProbe:
            exec:
              command:
              - curl
              - {{ .healthz }}
            initialDelaySeconds: 60
            periodSeconds: 10
            failureThreshold: 5
          readinessProbe:
            exec:
              command:
              - curl
              - {{ .healthz }}
            initialDelaySeconds: 5
            failureThreshold: 5
            successThreshold: 2
          {{- end }}
      volumes:
      {{- if $.Values.needFirebaseServiceAccount }}
      - name: firebase-serviceaccount
        secret:
          secretName: galoyapp-firebase-serviceaccount
      {{- end}}
      {{- if eq .name "trigger" }}
      - name: "service-account"
        secret:
          secretName: "gcs-sa-key"
      {{- end}}
      - name: "custom-yaml"
        secret:
          secretName: "galoy-config-map"
---
{{- end }}<|MERGE_RESOLUTION|>--- conflicted
+++ resolved
@@ -129,11 +129,7 @@
                   name: dropbox-access-token
                   key: token
             {{- end }}
-<<<<<<< HEAD
             {{- if eq $.Values.global.network "regtest" }}
-=======
-            {{- if eq $.Values.network "regtest" }}
->>>>>>> db8fbf14
             - name: MACAROONOUTSIDE1
               valueFrom:
                 secretKeyRef:
