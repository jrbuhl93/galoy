--- conflicted
+++ resolved
@@ -90,7 +90,6 @@
   withdraw: 2000 # 2000 sats flat per tx
   deposit: 0.003 # 0.3 percent
 
-<<<<<<< HEAD
 lnds: 
   - name: LND1
     type: ["offchain"]
@@ -99,8 +98,6 @@
   - name: LNDONCHAIN
     type: ["onchain"]
 
-=======
 onchainDustAmount: 5000
->>>>>>> 85df4b37
 # TODO
 # carrierRegexFilter: ""
