
name: "Galoy Banking"

# username of the account that will be used to fund rewards
funder: "FunderWallet"

hedging:
  LOW_BOUND_RATIO_SHORTING: 0.95
  LOW_SAFEBOUND_RATIO_SHORTING: 0.98
# average: 0.99
  HIGH_SAFEBOUND_RATIO_SHORTING: 1
  HIGH_BOUND_RATIO_SHORTING: 1.03

# take a target leverage and safe parameter and calculate those bounding values dynamically.
  LOW_BOUND_LEVERAGE: 1.2
  LOW_SAFEBOUND_LEVERAGE: 1.8
#  // average: 2
  HIGH_SAFEBOUND_LEVERAGE: 2.25
  HIGH_BOUND_LEVERAGE: 3

rebalancing:
  lndHoldingBase: 50000000 # 0.5
  ratioTargetDeposit: 1
  ratioTargetWithdraw: 1
  minOnchain: 10000000 # 0.1

test_accounts: 
- phone: "+16505554321" # user0
  code: 321321
- phone: "+16505554322" # user1
  code: 321321
- phone: "+16505554323" # user2
  code: 321321
  title: business
- phone: "+16505554324" # user3
  code: 321321
- phone: "+16505554325" # user4/ funder
  code: 321321
  username: "FunderWallet"
- phone: "+16505554326"
  code: 321321
  currencies: [{id: "USD", ratio: 1}]
- phone: "+16505554327"
  code: 321321
  role: "dealer"
- phone: "+16505554328"
  code: 321321
- phone: "+16505554329" # postman
  code: 321321 
- phone: "+16505554330"
  code: 321321
  currencies: [{id: "USD", ratio: .5}, {id: "BTC", ratio: .5},]
- phone: "+16505554331" # coldstorage
  code: 321321
  currency: "BTC"

limits:
  oldEnoughForWithdrawal: 172800000 # 1000 * 60 * 60 * 24 * 2, in ms # 2 days
  withdrawal:
    level:
      1: 2000000
      2: 100000000
  onUs:
    level:
      1: 5000000
      2: 100000000

proxyChecking:
  enabled: true

fees:
<<<<<<< HEAD
  withdraw: 2000 # 2000 sats flat per tx
  deposit: 0 #TODO: make 0.3 percent (0.003) after mobile app update
=======
  deposit: 0 # TODO: make 3 percent (0.003) after mobile app update
>>>>>>> c587fed4

# TODO
# carrierRegexFilter: ""
<|MERGE_RESOLUTION|>--- conflicted
+++ resolved
@@ -69,12 +69,8 @@
   enabled: true
 
 fees:
-<<<<<<< HEAD
   withdraw: 2000 # 2000 sats flat per tx
-  deposit: 0 #TODO: make 0.3 percent (0.003) after mobile app update
-=======
-  deposit: 0 # TODO: make 3 percent (0.003) after mobile app update
->>>>>>> c587fed4
+  deposit: 0 # TODO: make 0.3 percent (0.003) after mobile app update
 
 # TODO
 # carrierRegexFilter: ""
