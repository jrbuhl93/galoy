--- conflicted
+++ resolved
@@ -45,15 +45,10 @@
 export MONGODB_ADDRESS="$MINIKUBEIP:"$(kubectl get services | awk '/mongodb/ {print $5}' | grep -Po '27017:\K[0-9]+')
 export MONGODB_PASSWORD=$(kubectl get secret galoy-mongodb -o=go-template='{{index .data "mongodb-password" | base64decode}}')
 
-<<<<<<< HEAD
-export REDIS_0_SENTINEL_PORT=$(kubectl get services | awk '/galoy-redis/ {print $5}' | grep -Po '26379:\K[0-9]+')
-export REDIS_0_PORT=$(kubectl get services | awk '/galoy-redis-node-0/ {print $5}' | grep -Po '\b6379\b:\K[0-9]+')
-=======
 export REDIS_0_SENTINEL_PORT=$(kubectl get services galoy-redis | grep -Po '26379:\K[0-9]+')
 
 export REDIS_0_PORT=$(kubectl get services galoy-redis | grep -Po '\b6379\b:\K[0-9]+')
 
->>>>>>> 130603f6
 export REDIS_0_INTERNAL_IP=$(kubectl get pod galoy-redis-node-0 -o wide | awk '{print $6}' | tail -1)
 export REDIS_0_DNS=$MINIKUBEIP
 
