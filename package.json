--- conflicted
+++ resolved
@@ -35,12 +35,7 @@
     "async-redis": "^1.1.7",
     "bitcoin-core": "^3.0.0",
     "bluebird": "^3.7.2",
-<<<<<<< HEAD
-    "bolt11": "^1.2.7",
     "ccxt": "^1.36.95",
-=======
-    "ccxt": "^1.36.10",
->>>>>>> 4dc74a4a
     "dotenv": "^8.2.0",
     "express": "^4.17.1",
     "firebase-admin": "^9.3.0",
@@ -49,20 +44,12 @@
     "graphql-yoga": "^1.18.3",
     "invoices": "https://github.com/nicolasburtey/invoices#master",
     "jsonwebtoken": "^8.5.1",
-<<<<<<< HEAD
-    "ln-service": "^50.2.0",
-    "lodash": "^4.17.20",
-    "medici": "^4.0.1",
-    "moment": "^2.29.1",
     "mongoose": "^5.10.11",
-=======
     "ln-service": "^50.3.0",
     "lodash": "^4.17.20",
     "medici": "^4.0.1",
     "moment": "^2.29.1",
-    "mongoose": "^5.10.9",
     "node-cache": "^5.1.2",
->>>>>>> 4dc74a4a
     "pino": "^6.7.0",
     "pino-http": "^5.3.0",
     "prom-client": "^12.0.0",
