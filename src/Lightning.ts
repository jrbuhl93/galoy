const lnService = require('ln-service');
const assert = require('assert').strict;
import { createHash, randomBytes } from "crypto";
import moment from "moment";
import { brokerLndPath, brokerPath, customerPath, lightningAccountingPath } from "./ledger";
import { disposer, getAsyncRedisClient } from "./lock";
import { InvoiceUser, MainBook, Transaction, User } from "./mongodb";
import { sendInvoicePaidNotification } from "./notification";
import { IAddInvoiceInternalRequest, IFeeRequest, IPaymentRequest } from "./types";
import { getAuth, LoggedError, timeout, isInvoiceAlreadyPaidError } from "./utils";

const util = require('util')

const using = require('bluebird').using

const TIMEOUT_PAYMENT = process.env.NETWORK !== "regtest" ? 45000 : 3000

export const FEECAP = 0.02 // = 2%
export const FEEMIN = 10 // sats

export type ITxType = "invoice" | "payment" | "onchain_receipt" | "onchain_payment" | "on_us"
export type payInvoiceResult = "success" | "failed" | "pending" | "already_paid"

const addContact = async ({ uid, username }) => {
  // https://stackoverflow.com/questions/37427610/mongodb-update-or-insert-object-in-array

  const result = await User.update(
    {
      _id: uid,
      "contacts.id": username
    },
    {
      $inc: { "contacts.$.transactionsCount": 1 },
    },
  )

  if (!result.nModified) {
    await User.update(
      {
        _id: uid
      },
      {
        $addToSet: {
          contacts: {
            id: username
          }
        }
      }
    );
  }
}

// this value is here so that it can get mocked.
// there could probably be a better design
// but mocking on mixin is tricky
export const delay = (currency) => {
  return {
    "BTC": { value: 1, unit: 'days', "additional_delay_value": 1 },
    "USD": { value: 2, unit: 'mins', "additional_delay_value": 1 },
  }[currency]
}

export const LightningMixin = (superclass) => class extends superclass {
  lnd = lnService.authenticatedLndGrpc(getAuth()).lnd
  nodePubKey: string | null = null

  // FIXME: need ! otherwise have `Property isUsd has no initializer and is not definitely assigned in the constructor`
  // which doesn't seems to make sense
  readonly isUsd!: boolean

  constructor(...args) {
    super(...args)
    this.isUSD = this.currency === "USD"
  }

  async getNodePubkey() {
    this.nodePubKey = this.nodePubKey ?? (await lnService.getWalletInfo({ lnd: this.lnd })).public_key
    return this.nodePubKey
  }

  async updatePending() {
    await Promise.all([
      this.updatePendingInvoices(),
      this.updatePendingPayments(),
      super.updatePending(),
    ])
  }

  getExpiration = (input) => {
    return input.add(delay(this.currency).value, delay(this.currency).unit)
  }

  async addInvoiceInternal({ sats, usd, memo, selfGenerated, uid, cashback }: IAddInvoiceInternalRequest): Promise<string> {
    let request, id

    const expires_at = this.getExpiration(moment()).toDate()

    try {
      const result = await lnService.createInvoice({
        lnd: this.lnd,
        tokens: sats,
        description: memo,
        expires_at,
      })
      request = result.request
      id = result.id
    } catch (err) {
      const error = "impossible to create the invoice"
      this.logger.error({ err }, error)
      throw new LoggedError(error)
    }

    try {
      const result = await new InvoiceUser({
        _id: id,

        // uid for cashback. to remove after cashback is finished
        uid: uid || this.uid,
        usd,
        username: this.user.username,
        currency: this.currency,
        selfGenerated,
        cashback,
      }).save()
    } catch (err) {
      // FIXME if the mongodb connection has not been instanciated
      // this fails silently
      const error = `error storing invoice to db`
      this.logger.error({ err }, error)
      throw new LoggedError(error)
    }

    this.logger.info({ sats, usd, memo, currency: this.currency, selfGenerated, id, uid: this.uid }, "a new invoice has been added")

    return request
  }

  async getLightningFee(params: IFeeRequest): Promise<Number | Error> {

    // TODO:
    // we should also log the fact we have started the query
    // if (await getAsyncRedisClient().get(JSON.stringify(params))) {
    //   return
    // }
    //
    // OR: add a lock

    // TODO: do a balance check, so that we don't probe needlessly if the user doesn't have the 
    // probably make sense to used a cached balance here. 

    // TODO: if this is a node we are connected with, we may not even need a probe/round trip to redis
    // we could handle this from the front end directly.

    const { mtokens, max_fee, destination, id, routeHint, messages, cltv_delta, features } = await this.validate(params, this.logger)
    const lightningLogger = this.logger.child({ topic: "fee_estimation", protocol: "lightning", params, decoded: { mtokens, max_fee, destination, id, routeHint, messages, cltv_delta, features } })

    const key = JSON.stringify({ id, mtokens })

    const cacheProbe = await getAsyncRedisClient().get(key)
    if (cacheProbe) {
      lightningLogger.info("route result in cache")
      return JSON.parse(cacheProbe).fee
    }


    // --> this should not happen as this is managed also in within RN
    if (destination === await this.getNodePubkey()) {
      return 0
    }

    let route

    try {
      ({ route } = await lnService.probeForRoute({
        lnd: this.lnd, destination, mtokens, routes: routeHint, cltv_delta, features, max_fee, messages,

        // FIXME: this fails for push payment. not adding this for now.
        // payment, total_mtokens: mtokens,

      }));
    } catch (err) {
      const error = "error getting route / probing for route"
      lightningLogger.error({ err, max_fee, probingSuccess: false, success: false }, error)
      throw new LoggedError(error)
    }

    if (!route) {
      // TODO: check if the error is irrecovable or not.

      const error = "there is no potential route for payment"
      lightningLogger.warn({ probingSuccess: false, success: false }, error)
      throw new LoggedError(error)
    }

    const value = JSON.stringify(route)
    await getAsyncRedisClient().set(key, value, 'EX', 60 * 5); // expires after 5 minutes

    lightningLogger.info({ redis: { key, value }, probingSuccess: true, success: true }, "succesfully found a route")
    return route.fee
  }

  async validate(params: IFeeRequest, lightningLogger) {

    const keySendPreimageType = '5482373484';
    const preimageByteLength = 32;

    let pushPayment = false
    let tokens
    let expires_at
    let features
    let cltv_delta
    let payment
    let destination, id, description
    let routeHint = []
    let messages: Object[] = []

    if (params.invoice) {
      // TODO: replace this with invoices/bolt11/parsePaymentRequest function?
      // TODO: use msat instead of sats for the db?

      try {
        ({ id, safe_tokens: tokens, destination, description, routes: routeHint, payment, cltv_delta, expires_at, features } = await lnService.decodePaymentRequest({ lnd: this.lnd, request: params.invoice }))
      } catch (err) {
        const error = `Error decoding the invoice`
        lightningLogger.error({ params, success: false, error }, error)
        throw new LoggedError(error)
      }

      // TODO: if expired_at expired, thrown an error

      if (!!params.amount && tokens !== 0) {
        const error = `Invoice contains non-zero amount, but amount was also passed separately`
        lightningLogger.error({ tokens, params, success: false, error }, error)
        throw new LoggedError(error)
      }

    } else {
      if (!params.destination) {
        const error = 'Pay requires either invoice or destination to be specified'
        lightningLogger.error({ invoice: params.invoice, destination, success: false, error }, error)
        throw new LoggedError(error)
      }

      pushPayment = true
      destination = params.destination

      const preimage = randomBytes(preimageByteLength);
      id = createHash('sha256').update(preimage).digest().toString('hex');
      const secret = preimage.toString('hex');
      messages = [{ type: keySendPreimageType, value: secret }]

      // TODO: should it be id or secret?
      // check from keysend invoices generated by lnd
      // payment = payment ?? secret

    }

    if (!params.amount && tokens === 0) {
      const error = 'Invoice is a zero-amount invoice, or pushPayment is being used, but no amount was passed separately'
      lightningLogger.error({ tokens, params, success: false, error }, error)
      throw new LoggedError(error)
    }

    tokens = !!tokens ? tokens : params.amount

    const max_fee = Math.floor(Math.max(FEECAP * tokens, FEEMIN))

    return {
      tokens, mtokens: tokens * 1000, destination, pushPayment, id, routeHint, messages, max_fee,
      memoInvoice: description, payment, cltv_delta, expires_at, features,
    }
  }

  async pay(params: IPaymentRequest): Promise<payInvoiceResult | Error> {
    let lightningLogger = this.logger.child({ topic: "payment", protocol: "lightning", transactionType: "payment" })

    const { tokens, mtokens, destination, pushPayment, id, routeHint, messages, memoInvoice, payment, cltv_delta, features, max_fee } = await this.validate(params, lightningLogger)
    const { memo: memoPayer, username: input_username } = params
    let username

    // not including message because it contains the preimage and we don't want to log this
    lightningLogger = lightningLogger.child({ decoded: { tokens, destination, pushPayment, id, routeHint, memoInvoice, memoPayer, payment, cltv_delta, features }, params })

    let fee
    let route
    let paymentPromise
    let feeKnownInAdvance


    // TODO: this should be inside the lock.
    // but getBalance is currently also getting the lock. 
    // --> need a re-entrant mutex or another architecture to have balance within the lock
    const balance = await this.getBalance()

    return await using(disposer(this.uid), async (lock) => {
      // On us transaction
      if (destination === await this.getNodePubkey()) {
        const lightningLoggerOnUs = lightningLogger.child({ onUs: true, fee: 0 })

        let payeeUid, payeeCurrency

        if (pushPayment) {
          if (!input_username) {
            const error = 'a username is required for push payment to the ***REMOVED*** wallet'
            lightningLoggerOnUs.warn({ success: false, error }, error)
            throw new LoggedError(error)
          }

          const payee = await User.findByUsername({ username: input_username })
          if (!payee) {
            const error = `this username doesn't exist`
            lightningLoggerOnUs.warn({ success: false, error }, error)
            throw new LoggedError(error)
          }

          payeeUid = payee._id
          payeeCurrency = payee.currency
          username = payee.username
        } else {
          // standard path, user scan another lightning wallet of bitcoin beach invoice

          const payeeInvoice = await InvoiceUser.findOne({ _id: id })
          if (!payeeInvoice) {
            const error = 'User tried to pay invoice from the same wallet, but it was already paid or does not exist'
            lightningLoggerOnUs.error({ success: false, error }, error)
            throw new LoggedError(error)
            // FIXME: Using == here because === returns false even for same uids
          }

          payeeUid = payeeInvoice.uid
          payeeCurrency = payeeInvoice.currency
          username = payeeInvoice.username
        }

        if (payeeUid == this.uid) {
          const error = 'User tried to pay himself'
          lightningLoggerOnUs.error({ success: false, error }, error)
          throw new LoggedError(error)
        }

        // TODO XXX FIXME:
        // manage the case where a user in USD tries to pay another used in BTC with an onUS transaction
        assert(this.currency == payeeCurrency)

        const sats = tokens
        const metadata = { currency: this.currency, hash: id, type: "on_us", pending: false, ...this.getCurrencyEquivalent({ sats, fee: 0 }) }

        const value = this.isUSD ? metadata.usd : sats

        if (balance < value) {
          const error = `balance is too low`
          lightningLoggerOnUs.warn({ balance, value, success: false, error }, error)
          throw new LoggedError(error)
        }

        await MainBook.entry(memoInvoice)
          .debit(customerPath(payeeUid), value, { ...metadata, username: this.user.username })
          .credit(this.accountPath, value, { ...metadata, memoPayer, username })
          .commit()

        await sendInvoicePaidNotification({ amount: tokens, uid: payeeUid, hash: id, logger: this.logger })

        if (!pushPayment) {
          const resultDeletion = await InvoiceUser.deleteOne({ _id: id })
          this.logger.info({ id, uid: this.uid, resultDeletion }, "invoice has been deleted from InvoiceUser following on_us transaction")

          await lnService.cancelHodlInvoice({ lnd: this.lnd, id })
          this.logger.info({ id, uid: this.uid }, "canceling invoice on lnd")
        }

        // adding contact for the payer
        if (!!username) {
          await addContact({ uid: this.user._id, username })
        }

        // adding contact for the payee
        if (!!this.user.username) {
          await addContact({ uid: payeeUid, username: this.user.username })
        }

        lightningLoggerOnUs.info({ success: true, isReward: params.isReward ?? false, ...metadata }, "lightning payment success")

        // cash back // temporary
        const cashback = process.env.CASHBACK
        if (cashback && !params.isReward) {

          const payee = await User.findByUsername({ username })
          const payeeIsBusiness = payee ? !!payee?.title : false
          const payerIsBusiness = !!this.user.title

          if (payeeIsBusiness && !payerIsBusiness && !payee.excludeCashback) {
            const cash_back_ratio = .2
            const sats = Math.floor(value * cash_back_ratio)

            const invoiceCashBack = await this.addInvoiceInternal({
              uid: payee._id,
              memo: `Bono de Navidad por usar Bitcoin en su negocio`,
              sats,
              usd: this.satsToUsd(sats),
              cashback: true
            })

            lightningLogger.info({ invoiceCashBack }, "adding invoice for cashback")
          }
        }

        return "success"
      }

      // "normal" transaction: paying another lightning node

      // TODO: manage push payment for other node as well
      if (pushPayment) {
        const error = "no push payment to other wallet (yet)"
        lightningLogger.error({ success: false }, error)
        throw new LoggedError(error)
      }

      // TODO: fine tune those values:
      // const probe_timeout_ms
      // const path_timeout_ms

      // TODO: push payment for other node as well
      lightningLogger = lightningLogger.child({ onUs: false, max_fee })

      const key = JSON.stringify({ id, mtokens })
      route = JSON.parse(await getAsyncRedisClient().get(key))
      this.logger.info({ route }, "route from redis")

      if (!!route) {
        lightningLogger = lightningLogger.child({ routing: "payViaRoutes", route })
        fee = route.safe_fee
        feeKnownInAdvance = true
      } else {
        lightningLogger = lightningLogger.child({ routing: "payViaPaymentDetails" })
        fee = max_fee
        feeKnownInAdvance = false
      }

      // we are confident enough that there is a possible payment route. let's move forward
      // TODO quote for fees, and also USD for USD users

      let journal

      {
        const sats = tokens + fee

        lightningLogger = lightningLogger.child({ route, balance, fee, sats })
        const metadata = { currency: this.currency, hash: id, type: "payment", pending: true, fee, feeKnownInAdvance, ...this.getCurrencyEquivalent({ sats, fee }) }

        const value = this.isUSD ? metadata.usd : sats

        if (balance < value) {
          const error = `balance is too low`
          lightningLogger.warn({ success: false, error }, error)
          throw new LoggedError(error)
        }

        if (pushPayment) {
          route.messages = messages
        }

        // reduce balance from customer first

        journal = MainBook.entry(memoInvoice)
          .debit(lightningAccountingPath, sats, { ...metadata, currency: "BTC" })
          .credit(await this.path(), sats, { ...metadata, currency: "BTC" })

        if (this.isUSD) {
          journal
            .debit(brokerPath, metadata.usd, { ...metadata, currency: "USD" })
            .credit(this.accountPath, metadata.usd, { ...metadata, currency: "USD" })
        }

        await journal.commit()

        // there is 3 scenarios for a payment.
        // 1/ payment succeed (function return before TIMEOUT_PAYMENT) and:
        // 1A/ fees are known in advance
        // 1B/ fees are not kwown in advance --> need to refund for the difference in fees?
        //   for now we keep the change

        // 2/ the payment fails. we are reverting it. this including voiding prior transaction
        // 3/ payment is still pending after TIMEOUT_PAYMENT.
        // we are timing out the request for UX purpose, so that the client can show the payment is pending
        // even if the payment is still ongoing from lnd.
        // to clean pending payments, another cron-job loop will run in the background.

        try {

          // Fixme: seems to be leaking if it timeout.
          if (route) {
            paymentPromise = lnService.payViaRoutes({ lnd: this.lnd, routes: [route], id })

          } else {

            // incoming_peer?
            // max_paths for MPP
            // max_timeout_height ??
            paymentPromise = lnService.payViaPaymentDetails({
              lnd: this.lnd,
              id,
              cltv_delta,
              destination,
              features,
              max_fee,
              messages,
              mtokens,
              routes: routeHint,
            })
          }

          await Promise.race([paymentPromise, timeout(TIMEOUT_PAYMENT, 'Timeout')])
          // FIXME
          // return this.payDetail({
          //     pubkey: details.destination,
          //     hash: details.id,
          //     amount: details.tokens,
          //     routes: details.routes
          // })

        } catch (err) {

          if (err.message === "Timeout") {
            lightningLogger.warn({ ...metadata, pending: true }, 'timeout payment')

            return "pending"
            // pending in-flight payment are being handled either by a cron job 
            // or payment update when the user query his balance
          }

          try {
            // FIXME: this query may not make sense 
            // where multiple payment have the same hash
            // ie: when a payment is being retried
            await Transaction.updateMany({ hash: id }, { pending: false, error: err[1] })
            await MainBook.void(journal.journal._id, err[1])
            lightningLogger.warn({ success: false, err, ...metadata, journal }, `payment error`)

          } catch (err_fatal) {
            const error = `ERROR CANCELING PAYMENT ENTRY`
            lightningLogger.fatal({ err, err_fatal, entry: journal }, error)
            throw new LoggedError(error)
          }

          if (isInvoiceAlreadyPaidError(err)) {
            lightningLogger.warn({ ...metadata, pending: false }, 'invoice already paid')
            return "already_paid"
          }

          throw new LoggedError(`Error paying invoice: ${util.inspect({ err }, false, Infinity)}`)
        }

        // success
        await Transaction.updateMany({ hash: id }, { pending: false })
        const paymentResult = await paymentPromise

        if (!feeKnownInAdvance) {
          await this.recordFeeDifference({ paymentResult, max_fee, id, related_journal: journal.journal._id })
        }

        lightningLogger.info({ success: true, paymentResult, ...metadata }, `payment success`)
      }

      return "success"

    })
  }

  async recordFeeDifference({ paymentResult, max_fee, id, related_journal }) {
    const feeDifference = max_fee - paymentResult.safe_fee

    assert(feeDifference >= 0)
    assert(feeDifference <= max_fee)

    this.logger.info({ paymentResult, feeDifference, max_fee, actualFee: paymentResult.safe_fee, id }, "logging a fee difference")

<<<<<<< HEAD
    const {usd} = this.getCurrencyEquivalent({sats: feeDifference})
    const metadata = { currency: "BTC", hash: id, related_journal, type: "fee_reimbursement", usd, pending: false }
=======
    const { usd } = this.getCurrencyEquivalent({ sats: feeDifference })
    const metadata = { currency: "BTC", hash: id, related_journal, type: "fee_reimbursement", usd }
>>>>>>> 7b123e85

    // todo: add a reference to the journal entry of the main tx
    await MainBook.entry("fee reimbursement")
      .debit(await this.path(), feeDifference, metadata)
      .credit(lightningAccountingPath, feeDifference, metadata)
      .commit()
  }

  async path() {
    // TODO: brokerLndPath should be cached
    const path = this.isUSD ? await brokerLndPath() : this.accountPath
    return path
  }

  // TODO manage the error case properly. right now there is a mix of string being return
  // or error being thrown. Not sure how this is handled by GraphQL

  async updatePendingPayments() {

    const query = { account_path: this.accountPathMedici, type: "payment", pending: true }
    const count = await Transaction.countDocuments(query)

    if (count === 0) {
      return
    }

    // we only lock the account if there is some pending payment transaction, which would typically be unlikely
    // we're doing the the Transaction.find after the lock to make sure there is no race condition
    // note: there might be another design that doesn't requiere a lock at the uid level but only at the hash level,
    // but will need to dig more into the cursor aspect of mongodb to see if there is a concurrency-safe way to do it.
    return await using(disposer(this.uid), async (lock) => {

      const payments = await Transaction.find(query)

      for (const payment of payments) {

        let result
        try {
          result = await lnService.getPayment({ lnd: this.lnd, id: payment.hash })
        } catch (err) {
          const error = 'issue fetching payment'
          this.logger.error({ err, payment }, error)
          throw new LoggedError(error)
        }

        if (result.is_confirmed || result.is_failed) {
          payment.pending = false
          await payment.save()
        }

        const lightningLogger = this.logger.child({ topic: "payment", protocol: "lightning", transactionType: "payment", onUs: false })

        if (result.is_confirmed) {
          lightningLogger.info({ success: true, id: payment.hash, payment }, 'payment has been confirmed')

          if (!payment.feeKnownInAdvance) {
            await this.recordFeeDifference({ paymentResult: result.payment, max_fee: payment.fee, id: payment.hash, related_journal: payment._journal })
          }

        }

        if (result.is_failed) {
          try {
            await MainBook.void(payment._journal, "Payment canceled") // JSON.stringify(result.failed
            lightningLogger.info({ success: false, id: payment.hash, payment, result }, 'payment has been canceled')
          } catch (err) {
            const error = `error canceling payment entry`
            this.logger.fatal({ err, payment, result }, error)
            throw new LoggedError(error)
          }
        }
      }

    })
  }

  async updatePendingInvoice({ hash, expired = false }) {
    let invoice

    try {
      // FIXME we should only be able to look at User invoice, 
      // but might not be a strong problem anyway
      // at least return same error if invoice not from user
      // or invoice doesn't exist. to preserve privacy and prevent DDOS attack.
      invoice = await lnService.getInvoice({ lnd: this.lnd, id: hash })

      // TODO: we should not log/keep secret in the logs
      this.logger.debug({ invoice, uid: this.uid }, "got invoice status")
    } catch (err) {
      const error = `issue fetching invoice`
      this.logger.error({ err, invoice }, error)
      throw new LoggedError(error)
    }

    // invoice that are on_us will be cancelled but not confirmed
    // so we need a branch to return true in case the payment 
    // has been managed off lnd.
    if (invoice.is_canceled) {

      // check what happen if we go to this loop twice?
      const resultDeletion = await InvoiceUser.deleteOne({ _id: hash, uid: this.uid })
      this.logger.info({ hash, uid: this.uid, resultDeletion }, "succesfully deleted cancelled invoice")

      // TODO: proper testing
      const result = await Transaction.findOne({ currency: this.currency, hash, type: "on_us", pending: false })
      return !!result

    } else if (invoice.is_confirmed) {

      try {

        return await using(disposer(hash), async (lock) => {

          const invoiceUser = await InvoiceUser.findOne({ _id: hash, uid: this.uid })

          if (!invoiceUser) {
            this.logger.info({ hash, uid: this.uid }, "invoice has already been processed")
            return true
          }

          // TODO: use a transaction here
          // const session = await InvoiceUser.startSession()
          // session.withTransaction(

          // OR: use a an unique index account / hash / voided
          // may still not avoid issue from discrenpency between hash and the books

          const resultDeletion = await InvoiceUser.deleteOne({ _id: hash, uid: this.uid })
          this.logger.info({ hash, uid: this.uid, resultDeletion }, "confirmed invoice has been deleted")

          const sats = invoice.received

          const usd = invoiceUser.usd
          const metadata = { hash, type: "invoice", pending: false, ...this.getCurrencyEquivalent({usd, sats, fee: 0}) }

          // TODO: brokerLndPath should be cached
          const path = this.isUSD ? await brokerLndPath() : this.accountPath

          const entry = MainBook.entry(invoice.description)
            .debit(path, sats, { ...metadata, currency: "BTC" })
            .credit(lightningAccountingPath, sats, { ...metadata, currency: "BTC" })

          if (this.isUSD) {
            entry
              .debit(this.accountPath, usd, { ...metadata, currency: "USD" })
              .credit(brokerPath, usd, { ...metadata, currency: "USD" })
          }

          await entry.commit()

          // session.commitTransaction()
          // session.endSession()

          this.logger.info({ topic: "payment", protocol: "lightning", transactionType: "receipt", onUs: false, success: true, ...metadata })

          return true
        })

      } catch (err) {
        const error = `issue updating invoice`
        this.logger.error({ err, invoice }, error)
        throw new LoggedError(error)
      }
    } else if (expired) {

      // maybe not needed after old invoice has been deleted?

      try {
        await lnService.cancelHodlInvoice({ lnd: this.lnd, id: hash })
        this.logger.info({ id: hash, uid: this.uid }, "canceling invoice")

      } catch (err) {
        const error = "error deleting invoice"
        this.logger.error({ err, error, hash, uid: this.uid }, error)
      }

      const resultDeletion = await InvoiceUser.deleteOne({ _id: hash, uid: this.uid })
      this.logger.info({ hash, uid: this.uid, resultDeletion }, "succesfully deleted expired invoice")

    }

    return false
  }

  // should be run regularly with a cronjob
  // TODO: move to an "admin/ops" wallet
  async updatePendingInvoices() {

    const invoices = await InvoiceUser.find({ uid: this.uid })

    for (const invoice of invoices) {
      const { _id, timestamp } = invoice

      // FIXME
      // adding a buffer on the expiration timeline before which we delete the invoice 
      // because it seems lnd still can accept invoice even if they have expired
      // see more: https://github.com/lightningnetwork/lnd/pull/3694
      const expired = moment() > this.getExpiration(moment(timestamp)
        .add(delay(this.currency).additional_delay_value, "hours")
      )
      await this.updatePendingInvoice({ hash: _id, expired })
    }
  }

}<|MERGE_RESOLUTION|>--- conflicted
+++ resolved
@@ -575,13 +575,8 @@
 
     this.logger.info({ paymentResult, feeDifference, max_fee, actualFee: paymentResult.safe_fee, id }, "logging a fee difference")
 
-<<<<<<< HEAD
     const {usd} = this.getCurrencyEquivalent({sats: feeDifference})
     const metadata = { currency: "BTC", hash: id, related_journal, type: "fee_reimbursement", usd, pending: false }
-=======
-    const { usd } = this.getCurrencyEquivalent({ sats: feeDifference })
-    const metadata = { currency: "BTC", hash: id, related_journal, type: "fee_reimbursement", usd }
->>>>>>> 7b123e85
 
     // todo: add a reference to the journal entry of the main tx
     await MainBook.entry("fee reimbursement")
