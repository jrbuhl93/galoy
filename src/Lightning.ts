--- conflicted
+++ resolved
@@ -1,31 +1,24 @@
-import lnService from 'ln-service'
-import assert from 'assert'
-import { createHash, randomBytes } from "crypto";
+import assert from 'assert';
+import crypto, { createHash, randomBytes } from "crypto";
+import { cancelHodlInvoice, createInvoice, decodePaymentRequest, getInvoice, getPayment, getWalletInfo, payViaPaymentDetails, payViaRoutes } from "lightning";
+import lnService from 'ln-service';
 import moment from "moment";
+import util from 'util';
+import { yamlConfig } from "./config";
+import { InsufficientBalanceError, NewAccountWithdrawalError, NotFoundError, SelfPaymentError, TransactionRestrictedError, ValidationError } from './error';
+import { addTransactionLndPayment, addTransactionLndReceipt, addTransactionOnUsPayment } from "./ledger/transaction";
 import { FEECAP, FEEMIN, lnd, TIMEOUT_PAYMENT } from "./lndConfig";
 import { lockExtendOrThrow, redlock } from "./lock";
 import { MainBook } from "./mongodb";
 import { transactionNotification } from "./notifications/payment";
-import { addTransactionLndPayment, addTransactionLndReceipt, addTransactionOnUsPayment } from "./ledger/transaction";
+import { getAsyncRedisClient } from "./redis";
+import { InvoiceUser, Transaction, User } from "./schema";
 import { IAddInvoiceRequest, IFeeRequest, IPaymentRequest } from "./types";
+import { UserWallet } from "./userWallet";
 import { addContact, isInvoiceAlreadyPaidError, LoggedError, timeout } from "./utils";
-import { UserWallet } from "./userWallet";
-import { InvoiceUser, Transaction, User } from "./schema";
-import { createInvoice, getWalletInfo, decodePaymentRequest, cancelHodlInvoice, payViaPaymentDetails, payViaRoutes, getPayment, getInvoice } from "lightning"
-import { getAsyncRedisClient } from "./redis"
-import crypto from "crypto";
-
-
-import util from 'util'
-
-import bluebird from 'bluebird';
-import { yamlConfig } from "./config";
-<<<<<<< HEAD
-import { IUpdatePending } from "./interface";
-const { using } = bluebird;
-=======
-import { InsufficientBalanceError, NewAccountWithdrawalError, NotFoundError, SelfPaymentError, TransactionRestrictedError, ValidationError } from './error';
->>>>>>> 5a082447
+
+
+
 
 export type ITxType = "invoice" | "payment" | "onchain_receipt" | "onchain_payment" | "on_us"
 export type payInvoiceResult = "success" | "failed" | "pending" | "already_paid"
@@ -54,19 +47,11 @@
     return this.nodePubKey
   }
 
-<<<<<<< HEAD
-  async updatePending({after, onchain}: IUpdatePending) {
+  async updatePending({after, onchain, lock}: IUpdatePending) {
     await Promise.all([
-      this.updatePendingInvoices(),
-      this.updatePendingPayments(),
-      super.updatePending({after, onchain}),
-=======
-  async updatePending(lock) {
-    await Promise.all([
-      this.updatePendingInvoices(lock),
-      this.updatePendingPayments(lock),
-      super.updatePending(lock),
->>>>>>> 5a082447
+      this.updatePendingInvoices({lock}),
+      this.updatePendingPayments({lock}),
+      super.updatePending({after, onchain, lock}),
     ])
   }
 
