import lnService from 'ln-service'
import { assert } from "console";
import _ from 'lodash';
import moment from "moment";
import { customerPath, lndAccountingPath, onchainRevenuePath } from "./ledger/ledger";
import { lnd } from "./lndConfig";
import { lockExtendOrThrow, redlock } from "./lock";
import { MainBook } from "./mongodb";
import { IOnChainPayment, ISuccess, ITransaction } from "./types";
import { amountOnVout, bitcoindDefaultClient, btc2sat, LoggedError, LOOK_BACK, myOwnAddressesOnVout } from "./utils";
import { baseLogger } from './logger'
import { UserWallet } from "./userWallet";
import { Transaction, User } from "./schema";
import { getHeight } from "lightning"

import bluebird from 'bluebird';
<<<<<<< HEAD
import { IUpdatePending } from "./interface";
const { using } = bluebird;

// TODO: look if tokens/amount has an effect on the fees
// we don't want to go back and forth between RN and the backend if amount changes
// but fees are the same
const someAmount = 50000


export const getOnChainTransactions = async ({ lnd, incoming, after }: { lnd: any, incoming: boolean, after?: undefined | number }) => {
=======
import { yamlConfig } from "./config";
import { InsufficientBalanceError, NewAccountWithdrawalError, SelfPaymentError, TransactionRestrictedError } from './error';
const { using } = bluebird;

export const getOnChainTransactions = async ({ lnd, incoming }: { lnd: any, incoming: boolean }) => {
>>>>>>> 5a082447
  try {
    const { current_block_height } = await getHeight({lnd})
    // `Math.max(0, ...)` is necessary for tests, otherwise `after` may be negative
    const _after = after ?? Math.max(0, current_block_height - LOOK_BACK) 

    const { transactions } = await lnService.getChainTransactions({ lnd, after: _after })

    return transactions.filter(tx => incoming === !tx.is_outgoing)
  } catch (err) {
    const error = `issue fetching transaction`
    baseLogger.error({err, incoming}, error)
    throw new LoggedError(error)
  }
}

export const OnChainMixin = (superclass) => class extends superclass {
  constructor(...args) {
    super(...args)
  }

<<<<<<< HEAD
  async updatePending({after, onchain}: IUpdatePending): Promise<void> {
    let promises = [super.updatePending({after, onchain})]
    if (onchain) {
      promises.push(this.updateOnchainReceipt({after}))
    }
    await Promise.all(promises)
=======
  async updatePending(lock): Promise<void> {
    await Promise.all([
      this.updateOnchainReceipt(lock),
      super.updatePending(lock)
    ])
>>>>>>> 5a082447
  }

  // FIXME: should be static but doesn't work with mixin
  // this would return a User if address belong to our wallet
  async tentativelyGetPayeeUser({address}) { 
    return User.findOne({ onchain_addresses: { $in: address } })
  }

  async getOnchainFee({address, amount}: {address: string, amount: number | null}): Promise<number> {
    const payeeUser = await this.tentativelyGetPayeeUser({address})

    let fee

    const defaultAmount = 300000

    if (payeeUser) {
      fee = 0
    } else {
      const sendTo = [{ address, tokens: amount ?? defaultAmount }];
      ({ fee } = await lnService.getChainFeeEstimate({ lnd, send_to: sendTo }))
    }

    return fee
  }

  // amount in sats
  async onChainPay({ address, amount, memo }: IOnChainPayment): Promise<ISuccess> {
    let onchainLogger = this.logger.child({ topic: "payment", protocol: "onchain", transactionType: "payment", address, amount, memo })

    if (amount <= 0) {
      onchainLogger.error('A negative amount was passed')
      throw Error("amount can't be negative")
    }

    return await redlock({ path: this.user._id, logger: onchainLogger }, async (lock) => {

      const balance = await this.getBalances(lock)
      onchainLogger = onchainLogger.child({ balance })

      // quit early if balance is not enough
      if (balance.total_in_BTC < amount) {
        const error = `balance is too low`
        throw new InsufficientBalanceError(error, {forwardToClient: true, logger: onchainLogger, level: 'error'})
      }

      const payeeUser = await this.tentativelyGetPayeeUser({address})

      if (payeeUser) {
        const onchainLoggerOnUs = onchainLogger.child({onUs: true})

        if (await this.user.limitHit({on_us: true, amount})) {
          const error = `Cannot transfer more than ${yamlConfig.limits.onUs.level[this.user.level]} sats in 24 hours`
          throw new TransactionRestrictedError(error,{forwardToClient: true, logger: onchainLoggerOnUs, level: 'error'})
        }

        if (String(payeeUser._id) === String(this.user._id)) {
          const error = 'User tried to pay himself'
          throw new SelfPaymentError(error, {forwardToClient: true, logger: onchainLoggerOnUs, level: 'warn'})
        }

        const sats = amount
        const metadata = { 
          currency: "BTC",
          type: "onchain_on_us",
          pending: false,
          ...UserWallet.getCurrencyEquivalent({ sats, fee: 0 }),
          payee_addresses: [address]
        }

        await lockExtendOrThrow({lock, logger: onchainLoggerOnUs}, async () => {
          MainBook.entry()
            .credit(customerPath(payeeUser._id), sats, metadata)
            .debit(this.user.accountPath, sats, {...metadata, memo})
            .commit()
        })
        
        onchainLoggerOnUs.info({ success: true, ...metadata }, "onchain payment succeed")

        return true
      }

      onchainLogger = onchainLogger.child({onUs: false})
      
      if (!this.user.oldEnoughForWithdrawal) {
        const error = `New accounts have to wait ${yamlConfig.limits.oldEnoughForWithdrawal / 60 * 60 * 1000}h before withdrawing`
        throw new NewAccountWithdrawalError(error,{forwardToClient: true, logger: onchainLogger, level: 'error'})
      }

      if (await this.user.limitHit({on_us: false, amount})) {
        const error = `Cannot withdraw more than ${yamlConfig.limits.withdrawal.level[this.user.level]} sats in 24 hours`
        throw new TransactionRestrictedError(error,{forwardToClient: true, logger: onchainLogger, level: 'error'})
      }

      const { chain_balance: onChainBalance } = await lnService.getChainBalance({ lnd })

      let estimatedFee, id

      const sendTo = [{ address, tokens: amount }]

      try {
        ({ fee: estimatedFee } = await lnService.getChainFeeEstimate({ lnd, send_to: sendTo }))
      } catch (err) {
        const error = `Unable to estimate fee for on-chain transaction`
        onchainLogger.error({ err, sendTo, success: false }, error)
        throw new LoggedError(error)
      }

      // case where there is not enough money available within lnd on-chain wallet
      if (onChainBalance < amount + estimatedFee) {
        const error = `insufficient onchain balance on the lnd node. rebalancing is needed`
        
        // TODO: add a page to initiate the rebalancing quickly
        onchainLogger.fatal({onChainBalance, amount, estimatedFee, sendTo, success: false }, error)
        throw new LoggedError(error)
      }

      // case where the user doesn't have enough money
      if (balance.total_in_BTC < amount + estimatedFee) {
        const error = `balance is too low. have: ${balance} sats, need ${amount + estimatedFee}`
        throw new InsufficientBalanceError(error, {forwardToClient: true, logger: onchainLogger, level: 'error'})
      }
      

      return lockExtendOrThrow({lock, logger: onchainLogger}, async () => {

        try {
          ({ id } = await lnService.sendToChainAddress({ address, lnd, tokens: amount }))
        } catch (err) {
          onchainLogger.error({ err, address, tokens: amount, success: false }, "Impossible to sendToChainAddress")
          return false
        }

        let fee
        try {
          const outgoingOnchainTxns = await getOnChainTransactions({ lnd, incoming: false })
          const [{ fee: fee_ }] = outgoingOnchainTxns.filter(tx => tx.id === id)
          fee = fee_
        } catch (err) {
          onchainLogger.fatal({err}, "impossible to get fee for onchain payment")
          fee = 0
        }

        {
          const sats = amount + fee
          const metadata = { currency: "BTC", hash: id, type: "onchain_payment", pending: true, ...UserWallet.getCurrencyEquivalent({ sats, fee }) }

          // TODO/FIXME refactor. add the transaction first and set the fees in a second tx.
          // this would be easier with fixed fees
          
          await MainBook.entry(memo)
            .credit(lndAccountingPath, sats, metadata)
            .debit(this.user.accountPath, sats, metadata)
            .commit()

          onchainLogger.info({success: true , ...metadata}, 'successfull onchain payment')
        }

        return true
      })
    })
  }
  
  async getLastOnChainAddress(): Promise<string> {
    if (this.user.onchain_addresses.length === 0) {
      // FIXME this should not be done in a query but only in a mutation?
      await this.getOnChainAddress()
    }
 
    return _.last(this.user.onchain_addresses) as string
  }

  async getOnChainAddress(): Promise<string> {
    // another option to investigate is to have a master key / client
    // (maybe this could be saved in JWT)
    // and a way for them to derive new key
    // 
    // this would avoid a communication to the server 
    // every time you want to show a QR code.

    let address

    try {
      const format = 'p2wpkh';
      const response = await lnService.createChainAddress({
        lnd,
        format,
      })
      address = response.address
    } catch (err) {
      const error = `error getting on chain address`
      this.logger.error({err}, error)
      throw new LoggedError(error)
    }

    try {
      this.user.onchain_addresses.push(address)
      await this.user.save()

    } catch (err) {
      const error = `error storing new onchain address to db`
      this.logger.error({err}, error)
      throw new LoggedError(error)
    }

    return address
  }

  async getOnchainReceipt({confirmed, after}: {confirmed: boolean, after?: undefined | number}) {
    
    // optimization to remove the need to fetch lnd when no address
    // mainly useful for testing purpose
    // we could only generate an onchain_address the first time the client request it
    // as opposed to the first time the client log in
    if (!this.user.onchain_addresses.length) {
      return []
    }

    const lnd_incoming_txs = await getOnChainTransactions({ lnd, incoming: true, after })
    
    // for unconfirmed tx: 
    // { block_id: undefined,
    //   confirmation_count: undefined,
    //   confirmation_height: undefined,
    //   created_at: '2021-03-09T12:55:09.000Z',
    //   description: undefined,
    //   fee: undefined,
    //   id: '60dfde7a0c5209c1a8438a5c47bb5e56249eae6d0894d140996ec0dcbbbb5f83',
    //   is_confirmed: false,
    //   is_outgoing: false,
    //   output_addresses: [Array],
    //   tokens: 100000000,
    //   transaction: '02000000000...' }

    // for confirmed tx
    // { block_id: '0000000000000b1fa86d936adb8dea741a9ecd5f6a58fc075a1894795007bdbc',
    //   confirmation_count: 712,
    //   confirmation_height: 1744148,
    //   created_at: '2020-05-14T01:47:22.000Z',
    //   fee: undefined,
    //   id: '5e3d3f679bbe703131b028056e37aee35a193f28c38d337a4aeb6600e5767feb',
    //   is_confirmed: true,
    //   is_outgoing: false,
    //   output_addresses: [Array],
    //   tokens: 10775,
    //   transaction: '020000000001.....' }

    let lnd_incoming_filtered

    // TODO: expose to the yaml
    const min_confirmation = 2

    if(confirmed) {
      lnd_incoming_filtered = lnd_incoming_txs.filter(tx => tx.confirmation_count >= min_confirmation)
    } else {
      lnd_incoming_filtered = lnd_incoming_txs.filter(
        tx => (tx.confirmation_count < min_confirmation) || !tx.confirmation_count)
    }

    const user_matched_txs = lnd_incoming_filtered.filter(tx => _.intersection(tx.output_addresses, this.user.onchain_addresses).length > 0)

    return user_matched_txs
  }

  async getTransactions(): Promise<Array<ITransaction>> {
    const confirmed = await super.getTransactions()

    //  ({
    //   created_at: moment(item.timestamp).unix(),
    //   amount: item.credit - item.debit,
    //   sat: item.sat,
    //   usd: item.usd,
    //   description: item.memoPayer || item.memo || item.type, // TODO remove `|| item.type` once users have upgraded
    //   type: item.type,
    //   hash: item.hash,
    //   fee: item.fee,
    //   feeUsd: item.feeUsd,
    //   // destination: TODO
    //   pending: item.pending,
    //   id: item._id,
    //   currency: item.currency
    //  })

    // TODO: should have outgoing unconfirmed transaction as well.
    // they are in medici, but not necessarily confirmed

    const unconfirmed_all = await this.getOnchainReceipt({confirmed: false})

    // {
    //   block_id: undefined,
    //   confirmation_count: undefined,
    //   confirmation_height: undefined,
    //   created_at: '2020-10-06T17:18:26.000Z',
    //   description: undefined,
    //   fee: undefined,
    //   id: '709dcc443014d14bf906b551d60cdb814d6f98f1caa3d40dcc49688175b2146a',
    //   is_confirmed: false,
    //   is_outgoing: false,
    //   output_addresses: [Array],
    //   tokens: 100000000,
    //   transaction: '020000000001019b5e33c844cc72b093683cec8f743f1ddbcf075077e5851cc8a598a844e684850100000000feffffff022054380c0100000016001499294eb1f4936f15472a891ba400dc09bfd0aa7b00e1f505000000001600146107c29ed16bf7712347ddb731af713e68f1a50702473044022016c03d070341b8954fe8f956ed1273bb3852d3b4ba0d798e090bb5fddde9321a022028dad050cac2e06fb20fad5b5bb6f1d2786306d90a1d8d82bf91e03a85e46fa70121024e3c0b200723dda6862327135ab70941a94d4f353c51f83921fcf4b5935eb80495000000'
    // }

    const unconfirmed_promises = unconfirmed_all.map(async ({ transaction, id, created_at }) => {
      const { sats, addresses } = await this.getSatsAndAddressPerTx(transaction)
      return { sats, addresses, id, created_at }
    })

    const unconfirmed: any[] = await Promise.all(unconfirmed_promises)

    return [
      ...unconfirmed.map(({ sats, addresses, id, created_at }) => ({
        id, 
        amount: sats,
        pending: true,
        created_at: moment(created_at).unix(),
        sat: sats,
        usd: UserWallet.satsToUsd(sats),
        description: "pending",
        type: "onchain_receipt",
        hash: id,
        currency: "BTC",
        fee: 0,
        feeUsd: 0,
        addresses
      })),
      ...confirmed
    ]
  }

  // raw encoded transaction
  async getSatsAndAddressPerTx(tx) {
    const {vout} = await bitcoindDefaultClient.decodeRawTransaction(tx)

    //   vout: [
    //   {
    //     value: 1,
    //     n: 0,
    //     scriptPubKey: {
    //       asm: '0 13584315784642a24d62c7dd1073f24c60604a10',
    //       hex: '001413584315784642a24d62c7dd1073f24c60604a10',
    //       reqSigs: 1,
    //       type: 'witness_v0_keyhash',
    //       addresses: [ 'bcrt1qzdvyx9tcgep2yntzclw3quljf3sxqjsszrwx2x' ]
    //     }
    //   },
    //   {
    //     value: 46.9999108,
    //     n: 1,
    //     scriptPubKey: {
    //       asm: '0 44c6e3f09c2462f9825e441a69d3f2c2325f3ab8',
    //       hex: '001444c6e3f09c2462f9825e441a69d3f2c2325f3ab8',
    //       reqSigs: 1,
    //       type: 'witness_v0_keyhash',
    //       addresses: [ 'bcrt1qgnrw8uyuy330nqj7gsdxn5ljcge97w4cu4c7m0' ]
    //     }
    //   }
    // ]

    // we have to look at the precise vout because lnd sums up the value at the transaction level, not at the vout level.
    // ie: if an attacker send 10 to user A at Galoy, and 10 to user B at galoy in a sinle transaction,
    // both would be credited 20, unless we do the below filtering.
    const value = amountOnVout({vout, onchain_addresses: this.user.onchain_addresses})
    const sats = btc2sat(value)

    const addresses = myOwnAddressesOnVout({vout, onchain_addresses: this.user.onchain_addresses})

    return { sats, addresses }
  }

<<<<<<< HEAD
  async updateOnchainReceipt({after}: {after?: number | undefined} = {after: undefined}) {
    const user_matched_txs = await this.getOnchainReceipt({after, confirmed: true})
=======
  async updateOnchainReceipt(lock?) {
    const user_matched_txs = await this.getOnchainReceipt({confirmed: true})
>>>>>>> 5a082447

    const type = "onchain_receipt"

    await redlock({ path: this.user._id, logger: baseLogger /* FIXME */, lock }, async () => {

      // FIXME O(n) ^ 2. bad.
      for (const matched_tx of user_matched_txs) {

        // has the transaction has not been added yet to the user account?
        //
        // note: the fact we fiter with `account_path: this.user.accountPath` could create 
        // double transaction for some non customer specific wallet. ie: if the path is different
        // for the dealer. this is fixed now but something to think about.
        const mongotx = await Transaction.findOne({ accounts: this.user.accountPath, type, hash: matched_tx.id })

        if (!mongotx) {

          const {sats, addresses} = await this.getSatsAndAddressPerTx(matched_tx.transaction)
          assert(matched_tx.tokens >= sats)

          const fee = sats * this.user.depositFeeRatio

          const metadata = {
            currency: "BTC",
            type, hash: matched_tx.id,
            pending: false,
            ...UserWallet.getCurrencyEquivalent({ sats, fee }),
            payee_addresses: addresses
          }

          await MainBook.entry()
          .credit(onchainRevenuePath, fee, metadata)
          .credit(this.user.accountPath, sats - fee, metadata)
          .debit(lndAccountingPath, sats, metadata)
          .commit()

          const onchainLogger = this.logger.child({ topic: "payment", protocol: "onchain", transactionType: "receipt", onUs: false })
          onchainLogger.info({ success: true, ...metadata })
        }

      }

    })
  }

};<|MERGE_RESOLUTION|>--- conflicted
+++ resolved
@@ -14,24 +14,10 @@
 import { getHeight } from "lightning"
 
 import bluebird from 'bluebird';
-<<<<<<< HEAD
-import { IUpdatePending } from "./interface";
-const { using } = bluebird;
-
-// TODO: look if tokens/amount has an effect on the fees
-// we don't want to go back and forth between RN and the backend if amount changes
-// but fees are the same
-const someAmount = 50000
-
-
-export const getOnChainTransactions = async ({ lnd, incoming, after }: { lnd: any, incoming: boolean, after?: undefined | number }) => {
-=======
 import { yamlConfig } from "./config";
 import { InsufficientBalanceError, NewAccountWithdrawalError, SelfPaymentError, TransactionRestrictedError } from './error';
-const { using } = bluebird;
-
-export const getOnChainTransactions = async ({ lnd, incoming }: { lnd: any, incoming: boolean }) => {
->>>>>>> 5a082447
+
+export const getOnChainTransactions = async ({ lnd, incoming, after }: { lnd: any, incoming: boolean, after?: undefined | number }) => {
   try {
     const { current_block_height } = await getHeight({lnd})
     // `Math.max(0, ...)` is necessary for tests, otherwise `after` may be negative
@@ -52,20 +38,12 @@
     super(...args)
   }
 
-<<<<<<< HEAD
-  async updatePending({after, onchain}: IUpdatePending): Promise<void> {
-    let promises = [super.updatePending({after, onchain})]
+  async updatePending({after, onchain, lock}: IUpdatePending): Promise<void> {
+    let promises = [super.updatePending({after, onchain, lock})]
     if (onchain) {
-      promises.push(this.updateOnchainReceipt({after}))
+      promises.push(this.updateOnchainReceipt({after, lock}))
     }
     await Promise.all(promises)
-=======
-  async updatePending(lock): Promise<void> {
-    await Promise.all([
-      this.updateOnchainReceipt(lock),
-      super.updatePending(lock)
-    ])
->>>>>>> 5a082447
   }
 
   // FIXME: should be static but doesn't work with mixin
@@ -435,13 +413,8 @@
     return { sats, addresses }
   }
 
-<<<<<<< HEAD
-  async updateOnchainReceipt({after}: {after?: number | undefined} = {after: undefined}) {
+  async updateOnchainReceipt({lock, after}: {after?: number | undefined, lock?: any} = {after: undefined}) {
     const user_matched_txs = await this.getOnchainReceipt({after, confirmed: true})
-=======
-  async updateOnchainReceipt(lock?) {
-    const user_matched_txs = await this.getOnchainReceipt({confirmed: true})
->>>>>>> 5a082447
 
     const type = "onchain_receipt"
 
