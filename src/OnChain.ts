--- conflicted
+++ resolved
@@ -125,13 +125,8 @@
       onchainLogger = onchainLogger.child({onUs: false})
       
       if (!this.user.oldEnoughForWithdrawal) {
-<<<<<<< HEAD
-        const error = `new account have to wait ${yamlConfig.limits.oldEnoughForWithdrawal} before withdrawing`
+        const error = `new account have to wait ${yamlConfig.limits.oldEnoughForWithdrawal / 60 * 60 * 1000}h before withdrawing`
         throw new TransactionRestrictedError(error,{forwardToClient: true, log: onchainLogger.error.bind(onchainLogger)})
-=======
-        const error = `new account have to wait ${yamlConfig.limits.oldEnoughForWithdrawal / 60 * 60 * 1000}h before withdrawing`
-        throw Error(error)
->>>>>>> 6550a94a
       }
 
       if (await this.user.limitHit({on_us: false, amount})) {
