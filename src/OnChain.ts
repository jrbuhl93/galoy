--- conflicted
+++ resolved
@@ -458,12 +458,8 @@
         },
       )
 
-<<<<<<< HEAD
-      const unconfirmed = await Promise.all(unconfirmed_promises)
-=======
       type unconfirmedType = { sats; addresses; id; created_at }
       const unconfirmed: unconfirmedType[] = await Promise.all(unconfirmed_promises)
->>>>>>> ebd90cbd
 
       return [
         ...unconfirmed.map(({ sats, addresses, id, created_at }) => ({
