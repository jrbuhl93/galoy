/**
 * @jest-environment node
 */
import { once } from 'events';
import lnService from 'ln-service';
import { filter } from "lodash";
import mongoose from "mongoose";
import { getCurrentPrice } from "../realtimePrice";
import { onchainTransactionEventHandler } from "../entrypoint/trigger";
import { setupMongoConnection } from "../mongodb";
import { getTitle } from "../notifications/payment";
import { bitcoindDefaultClient, btc2sat, sleep } from "../utils";
import { baseLogger } from '../logger'
import { getFunderWallet } from "../walletFactory";
import { checkIsBalanced, getUserWallet, lndMain, mockGetExchangeBalance, RANDOM_ADDRESS, waitUntilBlockHeight } from "./helper";

<<<<<<< HEAD

import lnService from 'ln-service'

import mongoose from "mongoose";
import { once } from 'events'
import { updateUsersPendingPayment } from "../ledger/balanceSheet";

=======
jest.mock('../realtimePrice')
>>>>>>> 5a082447

let funderWallet
let initBlockCount
let initialBalanceUser0
let walletUser0
const min_height = 1

let amount_BTC


jest.mock('../notifications/notification')
const { sendNotification } = require("../notifications/notification")

const amountAfterFeeDeduction = ({amount, depositFeeRatio}) => btc2sat(amount) * (1 - depositFeeRatio)

beforeAll(async () => {
  await setupMongoConnection()
  mockGetExchangeBalance()
})

beforeEach(async () => {
  walletUser0 = await getUserWallet(0)

  funderWallet = await getFunderWallet({ logger: baseLogger }) 

  initBlockCount = await bitcoindDefaultClient.getBlockCount()
  initialBalanceUser0 = (await walletUser0.getBalances()).BTC

  // TODO: seed the Math.random()
  amount_BTC = Math.floor(1 + Math.floor(Math.random() * 100)/100)
})

afterEach(async () => {
  await bitcoindDefaultClient.generateToAddress(3, RANDOM_ADDRESS)
  await sleep(250)
  await checkIsBalanced()
})

afterAll(async () => {
  jest.restoreAllMocks();
  await mongoose.connection.close()
})

const onchain_funding = async ({ walletDestination }) => {
  const {BTC: initialBalance} = await walletDestination.getBalances()
  const initTransactions = await walletDestination.getTransactions()

  const address = await walletDestination.getOnChainAddress()
  expect(address.substr(0, 4)).toBe("bcrt")

  const checkBalance = async () => {
    
    const sub = lnService.subscribeToChainAddress({ lnd: lndMain, bech32_address: address, min_height })
    await once(sub, 'confirmation')
    sub.removeAllListeners();

    await waitUntilBlockHeight({ lnd: lndMain, blockHeight: initBlockCount + 6 })
    await checkIsBalanced()

    const {BTC: balance} = await walletDestination.getBalances()
    expect(balance).toBe(initialBalance + amountAfterFeeDeduction({ amount: amount_BTC, depositFeeRatio: walletDestination.user.depositFeeRatio }))

    const transactions = await walletDestination.getTransactions()

    // last in at [0]?
    // console.log({tx: transactions[0]})

    expect(transactions.length).toBe(initTransactions.length + 1)
    expect(transactions[0].type).toBe("onchain_receipt")
    expect(transactions[0].amount).toBe(amountAfterFeeDeduction({ amount: amount_BTC, depositFeeRatio: walletDestination.user.depositFeeRatio }))
    expect(transactions[0].addresses[0]).toBe(address)

  }

  const fundLndWallet = async () => {
    await sleep(100)
    await bitcoindDefaultClient.sendToAddress(address, amount_BTC)
    await bitcoindDefaultClient.generateToAddress(6, RANDOM_ADDRESS)
  }

  await Promise.all([
    checkBalance(),
    fundLndWallet()
  ])
}

it('user0 is credited for on chain transaction', async () => {
  await onchain_funding({ walletDestination: walletUser0 })
})


it('funding funder with onchain tx from bitcoind', async () => {
  await onchain_funding({ walletDestination: funderWallet })
})

it('identifies unconfirmed incoming on chain txn', async () => {
  const address = await walletUser0.getOnChainAddress()

  const sub = await lnService.subscribeToTransactions({ lnd: lndMain })
  sub.on('chain_transaction', onchainTransactionEventHandler)
  
  await Promise.all([
    once(sub, 'chain_transaction'),
    bitcoindDefaultClient.sendToAddress(address, amount_BTC)
  ])

  await sleep(1000)

  const txs = (await walletUser0.getTransactions())
  const pendingTxs = filter(txs, {pending: true})
  expect(pendingTxs.length).toBe(1)
  expect(pendingTxs[0].amount).toBe(btc2sat(amount_BTC))
  expect(pendingTxs[0].addresses[0]).toBe(address)

  await sleep(1000)

  expect(sendNotification.mock.calls.length).toBe(1)
  expect(sendNotification.mock.calls[0][0].data.type).toBe("onchain_receipt_pending")

  const satsPrice = await getCurrentPrice()
  const usd = (btc2sat(amount_BTC) * satsPrice!).toFixed(2)

  expect(sendNotification.mock.calls[0][0].title).toBe(getTitle["onchain_receipt_pending"]({usd, amount: btc2sat(amount_BTC)}))

  await Promise.all([
    bitcoindDefaultClient.generateToAddress(3, RANDOM_ADDRESS),
    once(sub, 'chain_transaction'),
  ])

  await sleep(3000)

  // import util from 'util'
  // console.log(util.inspect(sendNotification.mock.calls, false, Infinity))
  // FIXME: the event is actually fired twice.
  // is it a lnd issue?
  // a workaround: use a hash of the event and store in redis 
  // to not replay if it has already been handled?
  //
  // expect(notification.sendNotification.mock.calls.length).toBe(2)
  // expect(notification.sendNotification.mock.calls[1][0].data.type).toBe("onchain_receipt")
  // expect(notification.sendNotification.mock.calls[1][0].title).toBe(
  //   `Your wallet has been credited with ${btc2sat(amount_BTC)} sats`)

})

it('batch send transaction', async () => {

  const address0 = await walletUser0.getOnChainAddress()
  const walletUser4 = await getUserWallet(4)
  const address4 = await walletUser4.getOnChainAddress()

  const {BTC: initBalanceUser4} = await walletUser4.getBalances()
  console.log({initBalanceUser4, initialBalanceUser0})
  
  const output0 = {}
  output0[address0] = 1
  
  const output1 = {}
  output1[address4] = 2

  const outputs = [output0, output1]

  const {psbt} = await bitcoindDefaultClient.walletCreateFundedPsbt([], outputs)
  // const decodedPsbt1 = await bitcoindDefaultClient.decodePsbt(psbt)
  // const analysePsbt1 = await bitcoindDefaultClient.analyzePsbt(psbt)
  const walletProcessPsbt = await bitcoindDefaultClient.walletProcessPsbt(psbt)
  // const decodedPsbt2 = await bitcoindDefaultClient.decodePsbt(walletProcessPsbt.psbt)
  // const analysePsbt2 = await bitcoindDefaultClient.analyzePsbt(walletProcessPsbt.psbt)
  const finalizedPsbt = await bitcoindDefaultClient.finalizePsbt(walletProcessPsbt.psbt)
  await bitcoindDefaultClient.sendRawTransaction(finalizedPsbt.hex) 
  
  await bitcoindDefaultClient.generateToAddress(6, RANDOM_ADDRESS)
  await waitUntilBlockHeight({ lnd: lndMain, blockHeight: initBlockCount + 6 })

  {
    await updateUsersPendingPayment()
    const {BTC: balance0} = await walletUser0.getBalances()
    const {BTC: balance4} = await walletUser4.getBalances()

    expect(balance0).toBe(initialBalanceUser0 + amountAfterFeeDeduction({amount: 1, depositFeeRatio: walletUser0.user.depositFeeRatio}))
    expect(balance4).toBe(initBalanceUser4 + amountAfterFeeDeduction({ amount: 2, depositFeeRatio: walletUser4.user.depositFeeRatio }))
  }

})

it('allows fee exemption for specific users', async () => {
  const walletUser2 = await getUserWallet(2)
  walletUser2.user.depositFeeRatio = 0
  await walletUser2.user.save()
  const {BTC: initBalanceUser2} = await walletUser2.getBalances()
  await onchain_funding({walletDestination: walletUser2})
  const {BTC: finalBalanceUser2} = await walletUser2.getBalances()
  expect(finalBalanceUser2).toBe(initBalanceUser2 + btc2sat(1))
})<|MERGE_RESOLUTION|>--- conflicted
+++ resolved
@@ -5,26 +5,18 @@
 import lnService from 'ln-service';
 import { filter } from "lodash";
 import mongoose from "mongoose";
-import { getCurrentPrice } from "../realtimePrice";
 import { onchainTransactionEventHandler } from "../entrypoint/trigger";
+import { updateUsersPendingPayment } from "../ledger/balanceSheet";
+import { baseLogger } from '../logger';
 import { setupMongoConnection } from "../mongodb";
 import { getTitle } from "../notifications/payment";
+import { getCurrentPrice } from "../realtimePrice";
 import { bitcoindDefaultClient, btc2sat, sleep } from "../utils";
-import { baseLogger } from '../logger'
 import { getFunderWallet } from "../walletFactory";
 import { checkIsBalanced, getUserWallet, lndMain, mockGetExchangeBalance, RANDOM_ADDRESS, waitUntilBlockHeight } from "./helper";
 
-<<<<<<< HEAD
-
-import lnService from 'ln-service'
-
-import mongoose from "mongoose";
-import { once } from 'events'
-import { updateUsersPendingPayment } from "../ledger/balanceSheet";
-
-=======
+
 jest.mock('../realtimePrice')
->>>>>>> 5a082447
 
 let funderWallet
 let initBlockCount
