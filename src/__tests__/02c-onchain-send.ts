--- conflicted
+++ resolved
@@ -49,37 +49,6 @@
 
   const sub = lnService.subscribeToTransactions({ lnd: lndMain })
   sub.on('chain_transaction', onchainTransactionEventHandler)
-<<<<<<< HEAD
-
-	const payResult = await userWallet0.onChainPay({ address, amount, description: "onchainpayment" })
-  expect(payResult).toBeTruthy()
-
-  const [pendingTxn] = (await MainBook.ledger({ account: userWallet0.accountPath, pending: true, memo: "onchainpayment" })).results
-
-	const interimBalance = await userWallet0.getBalance()
-	expect(interimBalance).toBe(initialBalanceUser0 - amount - pendingTxn.fee)
-	await checkIsBalanced()
-
-	// const subSpend = lnService.subscribeToChainSpend({ lnd: lndMain, bech32_address: address, min_height: 1 })
-
-  const resultPromises = await Promise.all([
-    // once(subSpend, 'confirmation'),
-    once(sub, 'chain_transaction'),
-    waitUntilBlockHeight({ lnd: lndMain, blockHeight: initBlockCount + 6 }),
-    bitcoindClient.generateToAddress(6, RANDOM_ADDRESS),
-  ])
-
-  console.log(util.inspect({ resultPromises }, false, Infinity))
-
-    // FIXME: the event is actually fired twice.
-  // is it a lnd issue?
-  // a workaround: use a hash of the event and store in redis 
-  // to not replay if it has already been handled?
-  // expect(sendNotification.mock.calls.length).toBe(1)
-  expect(sendNotification.mock.calls[0][0].data.type).toBe("onchain_payment")
-
-  const [{ pending, fee }] = (await MainBook.ledger({ account: userWallet0.accountPath, hash: pendingTxn.hash, memo: "onchainpayment" })).results
-=======
 
   {
     const results = await Promise.all([
@@ -120,7 +89,6 @@
   expect(sendNotification.mock.calls[0][0].data.type).toBe("onchain_payment")
 
   const { results: [{ pending, fee }] } = await MainBook.ledger({ account: userWallet0.accountPath, hash: pendingTxn.hash, memo: "onchainpayment" })
->>>>>>> 8284dd14
 	expect(pending).toBe(false)
 
 	const [txn] = (await userWallet0.getTransactions()).filter(tx => tx.hash === pendingTxn.hash)
