<<<<<<< HEAD
import { once } from "events"
import * as jwt from "jsonwebtoken"
import {
  authenticatedLndGrpc,
  getWalletInfo,
  openChannel,
  subscribeToChannels,
} from "lightning"
import { yamlConfig } from "../config"
=======
import {
  balanceSheetIsBalanced,
  updateEscrows,
  updateUsersPendingPayment,
} from "../ledger/balanceSheet"
>>>>>>> 2d1debc6
import { FtxDealerWallet } from "../dealer/FtxDealerWallet"
import { balanceSheetIsBalanced, updateUsersPendingPayment } from "../ledger/balanceSheet"
import {
  getLnds,
  offchainLnds,
  onchainLnds,
  onChannelUpdated,
  updateEscrows,
} from "../lndUtils"
import { baseLogger } from "../logger"
import { User } from "../schema"
import { login } from "../text"
import { bitcoindDefaultClient, sleep } from "../utils"
<<<<<<< HEAD
import { WalletFactory } from "../walletFactory"
=======
import { baseLogger } from "../logger"
import { WalletFactory } from "../walletFactory"
import {
  authenticatedLndGrpc,
  getWalletInfo,
  openChannel,
  subscribeToChannels,
} from "lightning"
import { yamlConfig } from "../config"
import { login } from "../text"
import * as jwt from "jsonwebtoken"
import { once } from "events"
import { onChannelUpdated } from "../entrypoint/trigger"
>>>>>>> 2d1debc6

export const lnd1 = offchainLnds[0].lnd
export const lnd2 = offchainLnds[1].lnd
export const lndonchain = onchainLnds[0].lnd

// TODO: this could be refactored with lndAuth
export const lndOutside1 = authenticatedLndGrpc({
  cert: process.env.TLSOUTSIDE1,
  macaroon: process.env.MACAROONOUTSIDE1,
  socket: `${process.env.LNDOUTSIDE1ADDR}:${process.env.LNDOUTSIDE1RPCPORT ?? 10009}`,
}).lnd

export const lndOutside2 = authenticatedLndGrpc({
  cert: process.env.TLSOUTSIDE2,
  macaroon: process.env.MACAROONOUTSIDE2,
  socket: `${process.env.LNDOUTSIDE2ADDR}:${process.env.LNDOUTSIDE2RPCPORT ?? 10009}`,
}).lnd

export const RANDOM_ADDRESS = "2N1AdXp9qihogpSmSBXSSfgeUFgTYyjVWqo"

export const getTokenFromPhoneIndex = async (index) => {
  const entry = yamlConfig.test_accounts[index]
  const raw_token = await login({ ...entry, logger: baseLogger, ip: "127.0.0.1" })
  const token = jwt.verify(raw_token, process.env.JWT_SECRET)

  const { uid } = token

  if (entry.username) {
    await User.findOneAndUpdate({ _id: uid }, { username: entry.username })
  }

  if (entry.currencies) {
    await User.findOneAndUpdate({ _id: uid }, { currencies: entry.currencies })
  }

  if (entry.role) {
    await User.findOneAndUpdate({ _id: uid }, { role: entry.role })
  }

  if (entry.title) {
    await User.findOneAndUpdate({ _id: uid }, { title: entry.title })
  }

  return token
}

export const getUserWallet = async (userNumber) => {
  const token = await getTokenFromPhoneIndex(userNumber)
  const user = await User.findOne({ _id: token.uid })
  const userWallet = await WalletFactory({ user, logger: baseLogger })
  return userWallet
}

export const checkIsBalanced = async () => {
  await updateUsersPendingPayment()
  const { assetsLiabilitiesDifference, bookingVersusRealWorldAssets } =
    await balanceSheetIsBalanced()
  expect(assetsLiabilitiesDifference).toBeFalsy() // should be 0

  // FIXME: because safe_fees is doing rounding to the value up
  // balance doesn't match any longer. need to go from sats to msats to properly account for every msats spent
  expect(Math.abs(bookingVersusRealWorldAssets)).toBeLessThan(5) // should be 0
}

export async function waitUntilBlockHeight({ lnd, blockHeight }) {
  let current_block_height, is_synced_to_chain
  ;({ current_block_height, is_synced_to_chain } = await getWalletInfo({ lnd }))

  let time = 0
  const ms = 50
  while (current_block_height < blockHeight || !is_synced_to_chain) {
    await sleep(ms)
    ;({ current_block_height, is_synced_to_chain } = await getWalletInfo({ lnd }))
    // logger.debug({ current_block_height, is_synced_to_chain})
    time++
  }

  baseLogger.debug(
    { current_block_height, is_synced_to_chain },
    `Seconds to sync blockheight ${blockHeight}: ${time / (1000 / ms)}`,
  )
}

export const mockGetExchangeBalance = () =>
  jest.spyOn(FtxDealerWallet.prototype, "getExchangeBalance").mockImplementation(
    () =>
      new Promise((resolve) => {
        resolve({ sats: 0, usdPnl: 0 })
      }),
  )

export const openChannelTesting = async ({
  lnd,
  other_lnd,
  socket,
  is_private = false,
}) => {
  const local_tokens = 1000000
  const initBlockCount = await bitcoindDefaultClient.getBlockCount()

  await waitUntilBlockHeight({ lnd, blockHeight: initBlockCount })
  await waitUntilBlockHeight({ lnd: other_lnd, blockHeight: initBlockCount })

  const { public_key: partner_public_key } = await getWalletInfo({ lnd: other_lnd })

  const openChannelPromise = openChannel({
    lnd,
    local_tokens,
    is_private,
    partner_public_key,
    partner_socket: socket,
  })

  const sub = subscribeToChannels({ lnd })

<<<<<<< HEAD
  if (lnd === lnd1) {
=======
  if (lnd === lndMain) {
>>>>>>> 2d1debc6
    sub.once("channel_opened", (channel) =>
      onChannelUpdated({ channel, lnd, stateChange: "opened" }),
    )
  }

<<<<<<< HEAD
  if (other_lnd === lnd1) {
=======
  if (other_lnd === lndMain) {
>>>>>>> 2d1debc6
    sub.once("channel_opened", (channel) =>
      expect(channel.is_partner_initiated).toBe(true),
    )
  }

  await once(sub, "channel_opening")
<<<<<<< HEAD
=======

  await mineBlockAndSync({
    lnds: [lnd, other_lnd],
    blockHeight: initBlockCount + newBlock,
  })
>>>>>>> 2d1debc6

  baseLogger.debug("mining blocks and waiting for channel being opened")

  await Promise.all([
    openChannelPromise,
    // error: https://github.com/alexbosworth/ln-service/issues/122
    // need to investigate.
    // once(sub, 'channel_opened'),
    mineBlockAndSync({ lnds: [lnd, other_lnd], blockHeight: initBlockCount + newBlock }),
  ])

  await sleep(5000)
  await updateEscrows()
  sub.removeAllListeners()
}
const newBlock = 6

export const mineBlockAndSync = async ({
  lnds,
  blockHeight,
}: {
  lnds: Array<any>
  blockHeight: number
}) => {
  await bitcoindDefaultClient.generateToAddress(newBlock, RANDOM_ADDRESS)
  const promiseArray: Array<Promise<any>> = []
  for (const lnd of lnds) {
    promiseArray.push(waitUntilBlockHeight({ lnd, blockHeight }))
  }
  await Promise.all(promiseArray)
}<|MERGE_RESOLUTION|>--- conflicted
+++ resolved
@@ -1,4 +1,3 @@
-<<<<<<< HEAD
 import { once } from "events"
 import * as jwt from "jsonwebtoken"
 import {
@@ -8,43 +7,14 @@
   subscribeToChannels,
 } from "lightning"
 import { yamlConfig } from "../config"
-=======
-import {
-  balanceSheetIsBalanced,
-  updateEscrows,
-  updateUsersPendingPayment,
-} from "../ledger/balanceSheet"
->>>>>>> 2d1debc6
 import { FtxDealerWallet } from "../dealer/FtxDealerWallet"
 import { balanceSheetIsBalanced, updateUsersPendingPayment } from "../ledger/balanceSheet"
-import {
-  getLnds,
-  offchainLnds,
-  onchainLnds,
-  onChannelUpdated,
-  updateEscrows,
-} from "../lndUtils"
+import { offchainLnds, onchainLnds, onChannelUpdated, updateEscrows } from "../lndUtils"
 import { baseLogger } from "../logger"
 import { User } from "../schema"
 import { login } from "../text"
 import { bitcoindDefaultClient, sleep } from "../utils"
-<<<<<<< HEAD
 import { WalletFactory } from "../walletFactory"
-=======
-import { baseLogger } from "../logger"
-import { WalletFactory } from "../walletFactory"
-import {
-  authenticatedLndGrpc,
-  getWalletInfo,
-  openChannel,
-  subscribeToChannels,
-} from "lightning"
-import { yamlConfig } from "../config"
-import { login } from "../text"
-import * as jwt from "jsonwebtoken"
-import { once } from "events"
-import { onChannelUpdated } from "../entrypoint/trigger"
->>>>>>> 2d1debc6
 
 export const lnd1 = offchainLnds[0].lnd
 export const lnd2 = offchainLnds[1].lnd
@@ -160,35 +130,19 @@
 
   const sub = subscribeToChannels({ lnd })
 
-<<<<<<< HEAD
   if (lnd === lnd1) {
-=======
-  if (lnd === lndMain) {
->>>>>>> 2d1debc6
     sub.once("channel_opened", (channel) =>
       onChannelUpdated({ channel, lnd, stateChange: "opened" }),
     )
   }
 
-<<<<<<< HEAD
   if (other_lnd === lnd1) {
-=======
-  if (other_lnd === lndMain) {
->>>>>>> 2d1debc6
     sub.once("channel_opened", (channel) =>
       expect(channel.is_partner_initiated).toBe(true),
     )
   }
 
   await once(sub, "channel_opening")
-<<<<<<< HEAD
-=======
-
-  await mineBlockAndSync({
-    lnds: [lnd, other_lnd],
-    blockHeight: initBlockCount + newBlock,
-  })
->>>>>>> 2d1debc6
 
   baseLogger.debug("mining blocks and waiting for channel being opened")
 
