--- conflicted
+++ resolved
@@ -4,17 +4,13 @@
 
 const logger = baseLogger.child({ module: "dailyBalanceNotification" })
 
-<<<<<<< HEAD
-export const sendBalanceToUsers = async () => {
-=======
 const main = async () => {
-  await sendBalanceToUser()
+  await sendBalanceToUsers()
   // FIXME: we probably needs to exit because we have a memleak of pending promise
   process.exit(0)
 }
 
-export const sendBalanceToUser = async () => {
->>>>>>> e9a900c2
+export const sendBalanceToUsers = async () => {
 
   const users = await User.find({})
   for (const user of users) {
@@ -29,9 +25,5 @@
 }
 
 if (require.main === module) {
-<<<<<<< HEAD
-  setupMongoConnection().then(sendBalanceToUsers).catch((err) => logger.error(err))
-=======
   setupMongoConnection().then(main).catch((err) => logger.error(err))
->>>>>>> e9a900c2
 }