--- conflicted
+++ resolved
@@ -1,19 +1,15 @@
 import express from 'express';
 import { getChannelBalance, getChannels } from "lightning";
+import _ from "lodash";
 import client, { register } from 'prom-client';
+import { getBalancesDetail } from "../bitcoind";
 import { balanceSheetIsBalanced, getBalanceSheet } from "../ledger/balanceSheet";
+import { getOnchainLnd } from "../lndConfig";
 import { getBosScore, lndBalances } from "../lndUtils";
+import { baseLogger } from "../logger";
 import { setupMongoConnection } from "../mongodb";
 import { Transaction, User } from "../schema";
-import { baseLogger } from "../logger";
 import { getDealerWallet, getFunderWallet } from "../walletFactory";
-<<<<<<< HEAD
-=======
-import { lnd } from "../lndConfig"
-import { getBalancesDetail } from "../bitcoind"
->>>>>>> 340f0058
-import _ from "lodash"
-import { getOnchainLnd } from "../lndConfig";
 
 const logger = baseLogger.child({module: "exporter"})
 
