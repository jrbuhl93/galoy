--- conflicted
+++ resolved
@@ -1,9 +1,9 @@
-<<<<<<< HEAD
 import { pattern, range, stringLength, ValidateDirectiveVisitor } from '@profusion/apollo-validation-directives';
 import { ApolloServer } from 'apollo-server-express';
 import dotenv from "dotenv";
 import express from 'express';
 import expressJwt from "express-jwt";
+import fs from 'fs';
 import { applyMiddleware } from "graphql-middleware";
 import { and, rule, shield } from 'graphql-shield';
 import { makeExecutableSchema } from "graphql-tools";
@@ -18,10 +18,10 @@
 // const __dirname = path.dirname(__filename);
 import PinoHttp from "pino-http";
 import swStats from 'swagger-stats';
-import util from 'util';
 import { v4 as uuidv4 } from 'uuid';
 import { addToMap, setAccountStatus, setLevel, usernameExists } from "../AdminOps";
 import { yamlConfig } from '../config';
+import { AuthorizationError } from '../error';
 import { activateLndHealthCheck } from "../lndHealth";
 import { getActiveLnd, nodesStats, nodeStats } from "../lndUtils";
 import { getHourlyPrice, getMinBuildNumber } from "../localCache";
@@ -35,45 +35,6 @@
 import { Levels, OnboardingEarn } from "../types";
 import { fetchIPDetails } from "../utils";
 import { WalletFactory, WalletFromUsername } from "../walletFactory";
-=======
-import fs from 'fs'
-import { ApolloServer } from 'apollo-server-express'
-import dotenv from "dotenv"
-import express from 'express'
-import expressJwt from "express-jwt"
-import { applyMiddleware } from "graphql-middleware"
-import { and, rule, shield } from 'graphql-shield'
-import { makeExecutableSchema } from "graphql-tools"
-import moment from "moment"
-import mongoose from "mongoose"
-import path from "path"
-import pino from 'pino'
-// https://nodejs.org/api/esm.html#esm_no_require_exports_module_exports_filename_dirname
-// TODO: to use when switching to module
-// import { fileURLToPath } from 'url'
-// const __filename = fileURLToPath(import.meta.url)
-// const __dirname = path.dirname(__filename)
-import PinoHttp from "pino-http"
-import swStats from 'swagger-stats'
-import { v4 as uuidv4 } from 'uuid'
-import { getMinBuildNumber, getHourlyPrice } from "../localCache"
-import { lnd } from "../lndConfig"
-import { nodeStats } from "../lndUtils"
-import { setupMongoConnection } from "../mongodb"
-import { sendNotification } from "../notifications/notification"
-import { User } from "../schema"
-import { login, requestPhoneCode } from "../text"
-import { Levels, OnboardingEarn } from "../types"
-import { AdminOps } from "../AdminOps"
-import { fetchIPDetails } from "../utils"
-import { baseLogger } from '../logger'
-import { WalletFactory, WalletFromUsername } from "../walletFactory"
-import { getCurrentPrice } from "../realtimePrice"
-import { yamlConfig } from '../config'
-import { range, pattern, stringLength, ValidateDirectiveVisitor } from '@profusion/apollo-validation-directives'
-import { redis } from "../redis"
-import { AuthorizationError } from '../error'
->>>>>>> 130603f6
 
 dotenv.config()
 
@@ -276,7 +237,6 @@
       })
       return { success: true }
     },
-<<<<<<< HEAD
     addToMap: async (_, { username, title, latitude, longitude }, { logger }) => {
       return addToMap({ username, title, latitude, longitude, logger });
     },
@@ -284,15 +244,6 @@
       return setAccountStatus({ uid, status })
     }
   }
-=======
-    addToMap: async (_, { username, title, latitude, longitude }) => {
-      return AdminOps.addToMap({ username, title, latitude, longitude })
-    },
-    setAccountStatus: async (_, { uid, status }) => {
-      return AdminOps.setAccountStatus({ uid, status })
-    },
-  },
->>>>>>> 130603f6
 }
 
 const isAuthenticated = rule({ cache: 'contextual' })(
@@ -343,11 +294,6 @@
 export async function startApolloServer() {
   const app = express()
 
-<<<<<<< HEAD
-=======
-  // try load file sync instead
-
->>>>>>> 130603f6
   // const myTypeDefs = importSchema(path.join(__dirname, "../schema.graphql"))
 
   const myTypeDefs = fs.readFileSync(path.join(__dirname, "../schema.graphql"), {encoding:'utf8', flag:'r'})
@@ -451,16 +397,7 @@
     res.status((isMongoAlive && isRedisAlive) ? 200 : 503).send()
   })
 
-<<<<<<< HEAD
   server.applyMiddleware({ app });
-=======
-
-  // Mount Apollo middleware here.
-  // server.applyMiddleware({ app: permissions })
-  // middlewares: [permissions],
-
-  server.applyMiddleware({ app })
->>>>>>> 130603f6
 
   await app.listen({ port: 4000 })
 
@@ -471,9 +408,5 @@
 
 setupMongoConnection().then(async () => {
   await startApolloServer()
-<<<<<<< HEAD
   activateLndHealthCheck()
-}).catch((err) => graphqlLogger.error(err, "server error"))
-=======
-}).catch((err) => graphqlLogger.error(err, "server error"))
->>>>>>> 130603f6
+}).catch((err) => graphqlLogger.error(err, "server error"))