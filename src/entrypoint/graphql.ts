import fs from "fs"
import { ApolloServer } from "apollo-server-express"
import dotenv from "dotenv"
import express from "express"
import expressJwt from "express-jwt"
import { applyMiddleware } from "graphql-middleware"
import { and, rule, shield } from "graphql-shield"
import { makeExecutableSchema } from "graphql-tools"
import moment from "moment"
import mongoose from "mongoose"
import path from "path"
import pino from "pino"
// https://nodejs.org/api/esm.html#esm_no_require_exports_module_exports_filename_dirname
// TODO: to use when switching to module
// import { fileURLToPath } from 'url'
// const __filename = fileURLToPath(import.meta.url)
// const __dirname = path.dirname(__filename)
import PinoHttp from "pino-http"
import swStats from "swagger-stats"
import { v4 as uuidv4 } from "uuid"
import { getMinBuildNumber, getHourlyPrice } from "../localCache"
import { lnd } from "../lndConfig"
import { nodeStats } from "../lndUtils"
import { setupMongoConnection } from "../mongodb"
import { sendNotification } from "../notifications/notification"
import { User } from "../schema"
import { login, requestPhoneCode } from "../text"
import { Levels, OnboardingEarn, Primitive } from "../types"
import { AdminOps } from "../AdminOps"
<<<<<<< HEAD
import { updateIPDetails, isIPBlacklisted } from "../utils";
import { baseLogger } from '../logger'
=======
import { fetchIPDetails } from "../utils"
import { baseLogger } from "../logger"
>>>>>>> ebd90cbd
import { WalletFactory, WalletFromUsername } from "../walletFactory"
import { getCurrentPrice } from "../realtimePrice"
import { yamlConfig } from "../config"
import {
  range,
  pattern,
  stringLength,
  ValidateDirectiveVisitor,
} from "@profusion/apollo-validation-directives"
import { redis } from "../redis"
<<<<<<< HEAD
import { AuthorizationError, IPBlacklistedError } from '../error'
=======
import { AuthorizationError } from "../error"
>>>>>>> ebd90cbd

dotenv.config()

const graphqlLogger = baseLogger.child({ module: "graphql" })

const pino_http = PinoHttp({
  logger: graphqlLogger,
  wrapSerializers: false,

  // Define custom serializers
  serializers: {
    err: pino.stdSerializers.err,
    req: pino.stdSerializers.req,
    res: (res) => ({
      // FIXME: kind of a hack. body should be in in req. but have not being able to do it.
      body: res.req.body,
      ...pino.stdSerializers.res(res),
    }),
  },
  autoLogging: {
    ignorePaths: ["/healthz"],
  },
})

const commitHash = process.env.COMMITHASH
const buildTime = process.env.BUILDTIME
const helmRevision = process.env.HELMREVISION

const resolvers = {
  Query: {
    me: async (_, __, { uid, user }) => {
      const { phone, username, contacts, language, level } = user

      return {
        id: uid,
        level,
        phone,
        username,
        contacts,
        language,
      }
    },

    // legacy, before handling multi currency account
    wallet: async (_, __, { wallet }) => [
      {
        id: "BTC",
        currency: "BTC",
        balance: async () => (await wallet.getBalances())["BTC"],
        transactions: () => wallet.getTransactions(),
        csv: () => wallet.getStringCsv(),
      },
    ],

    // new way to return the balance
    // balances are distinc between USD and BTC
    // but transaction are common, because they could have rely both on USD/BTC
    wallet2: async (_, __, { wallet }) => {
      const balances = await wallet.getBalances()

      return {
        transactions: wallet.getTransactions(),
        balances: wallet.user.currencies.map((item) => ({
          id: item.id,
          balance: balances[item.id],
        })),
      }
    },
    nodeStats: async () => nodeStats({ lnd }),
    buildParameters: async () => {
      const { minBuildNumber, lastBuildNumber } = await getMinBuildNumber()
      return {
        id: lastBuildNumber,
        commitHash: () => commitHash,
        buildTime: () => buildTime,
        helmRevision: () => helmRevision,
        minBuildNumberAndroid: minBuildNumber,
        minBuildNumberIos: minBuildNumber,
        lastBuildNumberAndroid: lastBuildNumber,
        lastBuildNumberIos: lastBuildNumber,
      }
    },
    prices: async (_, { length = 365 * 24 * 10 }, { logger }) => {
      const hourly = await getHourlyPrice({ logger })

      // adding the current price as the lat index array
      // use by the mobile application to convert prices
      hourly.push({
        id: moment().unix(),
        o: getCurrentPrice(),
      })

      return hourly.splice(-length)
    },
    earnList: async (_, __, { user }) => {
      const response: Record<string, Primitive>[] = []
      const earned = user?.earn || []

      for (const [id, value] of Object.entries(OnboardingEarn)) {
        response.push({
          id,
          value,
          completed: earned.findIndex((item) => item === id) !== -1,
        })
      }

      return response
    },
    getLastOnChainAddress: async (_, __, { wallet }) => ({
      id: wallet.getLastOnChainAddress(),
    }),
    maps: async () => {
      // TODO: caching
      const users = await User.find(
        {
          title: { $exists: true },
          coordinate: { $exists: true },
        },
        { username: 1, title: 1, coordinate: 1 },
      )

      return users.map((user) => ({
        ...user._doc,
        id: user.username,
      }))
    },
    usernameExists: async (_, { username }) => AdminOps.usernameExists({ username }),
    getUserDetails: async (_, { uid }) => User.findOne({ _id: uid }),
    noauthUpdatePendingInvoice: async (_, { hash, username }, { logger }) => {
      const wallet = await WalletFromUsername({ username, logger })
      return wallet.updatePendingInvoice({ hash })
    },
    getUid: async (_, { username, phone }) => {
      const { _id: uid } = await User.getUser({ username, phone })
      return uid
    },
    getLevels: () => Levels,
    getLimits: (_, __, { user }) => {
      return {
        oldEnoughForWithdrawal: yamlConfig.limits.oldEnoughForWithdrawal,
        withdrawal: yamlConfig.limits.withdrawal.level[user.level],
        onUs: yamlConfig.limits.onUs.level[user.level],
      }
    },
    getWalletFees: () => ({
      deposit: yamlConfig.fees.deposit,
    }),
  },
  Mutation: {
    requestPhoneCode: async (_, { phone }, { logger, ip }) => ({
      success: requestPhoneCode({ phone, logger, ip }),
    }),
    login: async (_, { phone, code }, { logger, ip }) => ({
      token: login({ phone, code, logger, ip }),
    }),
    updateUser: async (_, __, { wallet }) => ({
      setUsername: async ({ username }) => await wallet.setUsername({ username }),
      setLanguage: async ({ language }) => await wallet.setLanguage({ language }),
      updateUsername: (input) => wallet.updateUsername(input),
      updateLanguage: (input) => wallet.updateLanguage(input),
    }),
    setLevel: async (_, { uid, level }) => {
      return AdminOps.setLevel({ uid, level })
    },
    updateContact: async (_, __, { user }) => ({
      setName: async ({ username, name }) => {
        user.contacts.filter((item) => item.id === username)[0].name = name
        await user.save()
        return true
      },
    }),
    noauthAddInvoice: async (_, { username, value }, { logger }) => {
      const wallet = await WalletFromUsername({ username, logger })
      return wallet.addInvoice({ selfGenerated: false, value })
    },
    invoice: async (_, __, { wallet }) => ({
      addInvoice: async ({ value, memo }) => wallet.addInvoice({ value, memo }),
      // FIXME: move to query
      updatePendingInvoice: async ({ hash }) => wallet.updatePendingInvoice({ hash }),
      payInvoice: async ({ invoice, amount, memo }) =>
        wallet.pay({ invoice, amount, memo }),
      payKeysendUsername: async ({ destination, username, amount, memo }) =>
        wallet.pay({ destination, username, amount, memo }),
      getFee: async ({ destination, amount, invoice }) =>
        wallet.getLightningFee({ destination, amount, invoice }),
    }),
    earnCompleted: async (_, { ids }, { wallet }) => wallet.addEarn(ids),
    onchain: async (_, __, { wallet }) => ({
      getNewAddress: () => wallet.getOnChainAddress(),
      pay: ({ address, amount, memo }) => ({
        success: wallet.onChainPay({ address, amount, memo }),
      }),
      getFee: ({ address, amount }) => wallet.getOnchainFee({ address, amount }),
    }),
    addDeviceToken: async (_, { deviceToken }, { user }) => {
      user.deviceToken.addToSet(deviceToken)
      // TODO: check if this is ok to shared a mongoose user instance and mutate it.
      await user.save()
      return { success: true }
    },

    // FIXME test
    testMessage: async (_, __, { user, logger }) => {
      // throw new LoggedError("test error")
      await sendNotification({
        user,
        title: "Title",
        body: `New message sent at ${moment.utc().format("YYYY-MM-DD HH:mm:ss")}`,
        logger,
      })
      return { success: true }
    },
    addToMap: async (_, { username, title, latitude, longitude }) => {
      return AdminOps.addToMap({ username, title, latitude, longitude })
    },
    setAccountStatus: async (_, { uid, status }) => {
      return AdminOps.setAccountStatus({ uid, status })
    },
  },
}

const isAuthenticated = rule({ cache: "contextual" })(async (parent, args, ctx) => {
  if (ctx.uid === null) {
    throw new AuthorizationError(undefined, {
      logger: graphqlLogger,
      request: ctx.request.body,
    })
  }
  return true
})

const isEditor = rule({ cache: "contextual" })(async (parent, args, ctx) => {
  return ctx.user.role === "editor"
})

const permissions = shield(
  {
    Query: {
      // prices: not(isAuthenticated),
      // earnList: isAuthenticated,
      me: isAuthenticated,
      wallet: isAuthenticated,
      wallet2: isAuthenticated,
      getLastOnChainAddress: isAuthenticated,
      getUserDetails: and(isAuthenticated, isEditor),
      getUid: and(isAuthenticated, isEditor),
      getLevels: and(isAuthenticated, isEditor),
    },
    Mutation: {
      // requestPhoneCode: not(isAuthenticated),
      // login: not(isAuthenticated),

      onchain: isAuthenticated,
      invoice: isAuthenticated,
      earnCompleted: isAuthenticated,
      updateUser: isAuthenticated,
      updateContact: isAuthenticated,
      addDeviceToken: isAuthenticated,
      testMessage: isAuthenticated,
      addToMap: and(isAuthenticated, isEditor),
      setLevel: and(isAuthenticated, isEditor),
      setAccountStatus: and(isAuthenticated, isEditor),
    },
  },
  { allowExternalErrors: true },
) // TODO remove to not expose internal error

export async function startApolloServer() {
  const app = express()

  // try load file sync instead

  // const myTypeDefs = importSchema(path.join(__dirname, "../schema.graphql"))

  const myTypeDefs = fs.readFileSync(path.join(__dirname, "../schema.graphql"), {
    encoding: "utf8",
    flag: "r",
  })

  const execSchema = makeExecutableSchema({
    typeDefs: [
      myTypeDefs,
      ...ValidateDirectiveVisitor.getMissingCommonTypeDefs(),
      ...range.getTypeDefs(),
      ...pattern.getTypeDefs(),
      ...stringLength.getTypeDefs(),
    ],
    // @ts-expect-error: TODO
    schemaDirectives: { pattern, range, stringLength },
    resolvers,
  })

  ValidateDirectiveVisitor.addValidationResolversToSchema(execSchema)

  const schema = applyMiddleware(execSchema, permissions)

  const server = new ApolloServer({
    schema,
    playground: process.env.NETWORK !== "mainnet",
    introspection: process.env.NETWORK !== "mainnet",
    context: async (context) => {
      // @ts-expect-error: TODO
      const token = context.req?.token ?? null
      const uid = token?.uid ?? null
      const ip = context.req?.headers["x-real-ip"]

      if(isIPBlacklisted({ip})) {
        throw new IPBlacklistedError("IP Blacklisted", {logger: graphqlLogger, ip})
      }

      let wallet, user

      // TODO move from id: uuidv4() to a Jaeger standard
      const logger = graphqlLogger.child({ token, id: uuidv4(), body: context.req?.body })

      if (uid) {
<<<<<<< HEAD
        user = await User.findOneAndUpdate({ _id: uid },{ lastConnection: new Date() }, {new: true})
        if(yamlConfig.proxyChecking.enabled) {
          updateIPDetails({ip, user, logger})
=======
        user = await User.findOneAndUpdate(
          { _id: uid },
          { lastConnection: new Date() },
          { new: true },
        )
        if (yamlConfig.proxyChecking.enabled) {
          fetchIPDetails({ ip, user, logger })
>>>>>>> ebd90cbd
        }
        wallet =
          !!user && user.status === "active"
            ? await WalletFactory({ user, logger })
            : null
      }

      return {
        ...context,
        logger,
        uid,
        wallet,
        user,
        ip,
      }
    },
    formatError: (err) => {
      const log = err.extensions?.exception?.log

      // An err object needs to necessarily have the forwardToClient field to be forwarded
      // i.e. catch-all errors will not be forwarded
      if (log) {
        const errObj = { message: err.message, code: err.extensions?.code }

        // we are logging additional details but not sending those to the client
        // ex: fields that indicate whether a payment succeeded or not, or stacktraces, that are required
        // for metrics or debugging
        // the err.extensions.metadata field contains such fields
        log({ ...errObj, ...err.extensions?.metadata })
        if (err.extensions?.exception.forwardToClient) {
          return errObj
        }
      } else {
        graphqlLogger.error(err)
      }

      return new Error("Internal server error")
    },
  })

  app.use(pino_http)

  app.use(
    expressJwt({
      secret: process.env.JWT_SECRET,
      algorithms: ["HS256"],
      credentialsRequired: false,
      requestProperty: "token",
    }),
  )

  app.use(
    swStats.getMiddleware({
      uriPath: "/swagger",
      // no authentication but /swagger/* should be protected from access outside the cluster
      // this is done with nginx
    }),
  )

  // Health check
  app.get("/healthz", async function (req, res) {
    const isMongoAlive = mongoose.connection.readyState === 1 ? true : false
    const isRedisAlive = (await redis.ping()) === "PONG"
    res.status(isMongoAlive && isRedisAlive ? 200 : 503).send()
  })

  // Mount Apollo middleware here.
  // server.applyMiddleware({ app: permissions })
  // middlewares: [permissions],

  server.applyMiddleware({ app })

  await app.listen({ port: 4000 })

  console.log(`🚀 Server ready at http://localhost:4000${server.graphqlPath}`)
  return { server, app }
}

setupMongoConnection()
  .then(async () => {
    await startApolloServer()
  })
  .catch((err) => graphqlLogger.error(err, "server error"))<|MERGE_RESOLUTION|>--- conflicted
+++ resolved
@@ -27,13 +27,8 @@
 import { login, requestPhoneCode } from "../text"
 import { Levels, OnboardingEarn, Primitive } from "../types"
 import { AdminOps } from "../AdminOps"
-<<<<<<< HEAD
 import { updateIPDetails, isIPBlacklisted } from "../utils";
 import { baseLogger } from '../logger'
-=======
-import { fetchIPDetails } from "../utils"
-import { baseLogger } from "../logger"
->>>>>>> ebd90cbd
 import { WalletFactory, WalletFromUsername } from "../walletFactory"
 import { getCurrentPrice } from "../realtimePrice"
 import { yamlConfig } from "../config"
@@ -44,11 +39,7 @@
   ValidateDirectiveVisitor,
 } from "@profusion/apollo-validation-directives"
 import { redis } from "../redis"
-<<<<<<< HEAD
 import { AuthorizationError, IPBlacklistedError } from '../error'
-=======
-import { AuthorizationError } from "../error"
->>>>>>> ebd90cbd
 
 dotenv.config()
 
@@ -365,19 +356,9 @@
       const logger = graphqlLogger.child({ token, id: uuidv4(), body: context.req?.body })
 
       if (uid) {
-<<<<<<< HEAD
         user = await User.findOneAndUpdate({ _id: uid },{ lastConnection: new Date() }, {new: true})
         if(yamlConfig.proxyChecking.enabled) {
           updateIPDetails({ip, user, logger})
-=======
-        user = await User.findOneAndUpdate(
-          { _id: uid },
-          { lastConnection: new Date() },
-          { new: true },
-        )
-        if (yamlConfig.proxyChecking.enabled) {
-          fetchIPDetails({ ip, user, logger })
->>>>>>> ebd90cbd
         }
         wallet =
           !!user && user.status === "active"
