--- conflicted
+++ resolved
@@ -13,12 +13,8 @@
 import { transactionNotification } from "../notifications/payment";
 import { Price } from "../priceImpl";
 import { InvoiceUser, Transaction, User } from "../schema";
-<<<<<<< HEAD
-import { LOOK_BACK } from '../utils';
 import { baseLogger } from '../logger'
-=======
-import { baseLogger, bitcoindDefaultClient, LOOK_BACK, sleep } from '../utils';
->>>>>>> 4e4c19b6
+import { bitcoindDefaultClient, LOOK_BACK, sleep } from '../utils';
 import { WalletFactory } from "../walletFactory";
 
 
