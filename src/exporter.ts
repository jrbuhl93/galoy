import { setupMongoConnection, User } from "./mongodb";
import { Price } from "./priceImpl";
import { baseLogger, getBosScore, lndBalances } from "./utils";
import { getBrokerWallet, getFunderWallet } from "./walletFactory";
import { SpecterWallet } from "./SpecterWallet"
import { getBalanceSheet, balanceSheetIsBalanced } from "./balanceSheet"

const logger = baseLogger.child({module: "prometheus"})

const express = require('express');
const server = express();

const client = require('prom-client');
const register = require('prom-client').register

const prefix = "galoy"

const liabilities_g = new client.Gauge({ name: `${prefix}_liabilities`, help: 'how much money customers has' })
const lightning_g = new client.Gauge({ name: `${prefix}_lightning`, help: 'how much money there is our books for lnd' })
const userCount_g = new client.Gauge({ name: `${prefix}_userCount`, help: 'how much users have registered' })
const lnd_g = new client.Gauge({ name: `${prefix}_lnd`, help: 'how much money in our node' })
const lndOnChain_g = new client.Gauge({ name: `${prefix}_lnd_onchain`, help: 'how much fund is onChain in lnd' })
const lndOffChain_g = new client.Gauge({ name: `${prefix}_lnd_offchain`, help: 'how much fund is offChain in our node' })
const lndOpeningChannelBalance_g = new client.Gauge({ name: `${prefix}_lnd_openingchannelbalance`, help: 'how much fund is pending following opening channel' })
const lndClosingChannelBalance_g = new client.Gauge({ name: `${prefix}_lnd_closingchannelbalance`, help: 'how much fund is closing following force closed channel' })
const usdShortPosition_g = new client.Gauge({ name: `${prefix}_usdShortPosition`, help: 'usd short position on ftx' })
const totalAccountValue_g = new client.Gauge({ name: `${prefix}_totalAccountValue`, help: 'totalAccountValue on ftx' })
const ftx_btc_g = new client.Gauge({ name: `${prefix}_ftxBtcBalance`, help: 'btc balance in ftx' })
const ftx_usdPnl_g = new client.Gauge({ name: `${prefix}_ftxUsdPnl`, help: 'usd balance in FTX, which also represents the PNL' })
const funder_balance_BTC_g = new client.Gauge({ name: `${prefix}_funderBalance_BTC`, help: 'funder balance BTC' })
const broker_local_btc_g = new client.Gauge({ name: `${prefix}_brokerLocalBtcBalance`, help: 'btc balance in for the broker in the node' })
const broker_local_usd_g = new client.Gauge({ name: `${prefix}_brokerLocalUsdBalance`, help: 'usd liabilities for the broker' })
const broker_profit_g = new client.Gauge({ name: `${prefix}_brokerProfit`, help: 'profit of the broker wallet' })
const leverage_g = new client.Gauge({ name: `${prefix}_leverage`, help: 'leverage ratio on ftx' })
const fundingRate_g = new client.Gauge({ name: `${prefix}_fundingRate`, help: 'FTX hourly funding rate' })
const assetsLiabilitiesDifference_g = new client.Gauge({ name: `${prefix}_assetsEqLiabilities`, help: 'do we have a balanced book' })
const bookingVersusRealWorldAssets_g = new client.Gauge({ name: `${prefix}_lndBalanceSync`, help: 'are lnd in syncs with our books' })
const price_g = new client.Gauge({ name: `${prefix}_price`, help: 'BTC/USD price' })
const bos_g = new client.Gauge({ name: `${prefix}_bos`, help: 'bos score' })
const specter_g = new client.Gauge({ name: `${prefix}_bitcoind`, help: 'amount in cold storage' })


const main = async () => {
  server.get('/metrics', async (req, res) => {
    
    try {
      const price = new Price({ logger })
      price_g.set(await price.lastPrice())
    } catch (err) {
      logger.error({err}, `issue getting price`)
    }
    
    try {
      const bosScore = await getBosScore()
      bos_g.set(bosScore)
    } catch(err) {
      logger.error({ err }, `error getting and setting bos score`)
    }
    
<<<<<<< HEAD
    const { lightning, liabilities } = await cron.getBalanceSheet()
    const { assetsLiabilitiesDifference, bookingVersusRealWorldAssets } = await cron.balanceSheetReconciliation()
=======
    const { lightning, liabilities } = await getBalanceSheet()
    const { assetsLiabilitiesDifference, bookingVersusRealWorldAssets } = await balanceSheetIsBalanced()
>>>>>>> 516070af
    liabilities_g.set(liabilities)
    lightning_g.set(lightning)
    assetsLiabilitiesDifference_g.set(assetsLiabilitiesDifference)
    bookingVersusRealWorldAssets_g.set(bookingVersusRealWorldAssets)
    
    const { total, onChain, offChain, opening_channel_balance, closing_channel_balance } = await lndBalances()
    lnd_g.set(total)
    lndOnChain_g.set(onChain)
    lndOffChain_g.set(offChain)
    lndOpeningChannelBalance_g.set(opening_channel_balance)
    lndClosingChannelBalance_g.set(closing_channel_balance)
    // price_g.set(price)
      
    const userCount = await User.countDocuments()
    userCount_g.set(userCount)
    
    const funderWallet = await getFunderWallet({ logger })
    const { BTC: funderBalance } = await funderWallet.getBalances()
    funder_balance_BTC_g.set(funderBalance)


    const brokerWallet = await getBrokerWallet({ logger })
    const { usd: usdShortPosition, totalAccountValue, leverage } = await brokerWallet.getAccountPosition()

    ftx_btc_g.set((await brokerWallet.getExchangeBalance()).sats)
    ftx_usdPnl_g.set((await brokerWallet.getExchangeBalance()).usdPnl)
    broker_local_btc_g.set((await brokerWallet.getLocalLiabilities()).satsLnd)
    broker_local_usd_g.set((await brokerWallet.getLocalLiabilities()).usd)
    broker_profit_g.set((await brokerWallet.getProfit()).usdProfit)

    totalAccountValue_g.set(totalAccountValue)
    usdShortPosition_g.set(usdShortPosition)
    leverage_g.set(leverage)

    fundingRate_g.set(await brokerWallet.getNextFundingRate())

    const specterWallet = new SpecterWallet({ logger })
    specter_g.set(await specterWallet.getBitcoindBalance())

    res.set('Content-Type', register.contentType);
    res.end(register.metrics());
  })

  server.get('/healthz', async (req, res) => {
    res.send('OK')
  })
    
  const port = process.env.PORT || 3000;
  logger.info(
    `Server listening to ${port}, metrics exposed on /metrics endpoint`,
  )
  server.listen(port);
}

setupMongoConnection().then(() => main()).catch((err) => logger.error(err))<|MERGE_RESOLUTION|>--- conflicted
+++ resolved
@@ -57,13 +57,8 @@
       logger.error({ err }, `error getting and setting bos score`)
     }
     
-<<<<<<< HEAD
-    const { lightning, liabilities } = await cron.getBalanceSheet()
-    const { assetsLiabilitiesDifference, bookingVersusRealWorldAssets } = await cron.balanceSheetReconciliation()
-=======
     const { lightning, liabilities } = await getBalanceSheet()
     const { assetsLiabilitiesDifference, bookingVersusRealWorldAssets } = await balanceSheetIsBalanced()
->>>>>>> 516070af
     liabilities_g.set(liabilities)
     lightning_g.set(lightning)
     assetsLiabilitiesDifference_g.set(assetsLiabilitiesDifference)
