import dotenv from "dotenv";
import { rule, shield } from 'graphql-shield';
import { GraphQLServer } from 'graphql-yoga';
import * as jwt from 'jsonwebtoken';
import moment from "moment";
import { AdminWallet } from "./AdminWallet";
import { DbVersion, setupMongoConnection, upgrade, User } from "./mongodb";
import { sendNotification } from "./notification";
import { Price } from "./priceImpl";
import { login, requestPhoneCode } from "./text";
import { OnboardingEarn } from "./types";
<<<<<<< HEAD
import { baseLogger, customLoggerPrefix, LoggedError } from "./utils";
import { WalletFactory } from "./walletFactory";
import { v4 as uuidv4 } from 'uuid';
import { startsWith } from "lodash";
const util = require('util')
=======
import { AdminWallet } from "./AdminWallet";
import { sendNotification } from "./notification"
import lnService from "ln-service"
>>>>>>> e4fea817

const path = require("path");
dotenv.config()

const graphqlLogger = baseLogger.child({module: "graphql"})
const pino = require('pino')

<<<<<<< HEAD
const pino_http = require('pino-http')({
  logger: graphqlLogger,
  wrapSerializers: false,
  
  // Define custom serializers
  serializers: {
    err: pino.stdSerializers.err,
    req: pino.stdSerializers.req,
    res: (res) => ({
      // FIXME: kind of a hack. body should be in in req. but have not being able to do it.
      body: res.req.body,
      ...pino.stdSerializers.res(res)
    })
  },
  reqCustomProps: function (req) {
    return {
      // FIXME: duplicate parsing from graphql context.
      token: verifyToken(req)
    }
  },
=======
import { logger, getAuth, nodeStats } from "./utils"
import moment from "moment";
import { WalletFactory } from "./walletFactory";
const pino = require('pino-http')({
  logger,
  // TODO: get uid and other information from the request.
  // tried https://github.com/addityasingh/graphql-pino-middleware without success
  // Define additional custom request properties
  // reqCustomProps: function (req) {
  //   console.log({req})
  //   return {
  //     // uid: req.uid
  //   }
  // }
>>>>>>> e4fea817
  autoLogging: {
    ignorePaths: ["/healthz"]
  }
})

const { lnd } = lnService.authenticatedLndGrpc(getAuth())

const commitHash = process.env.COMMITHASH
const buildTime = process.env.BUILDTIME
const helmRevision = process.env.HELMREVISION
const getMinBuildNumber = async () => {
  const { minBuildNumber } = await DbVersion.findOne({}, { minBuildNumber: 1, _id: 0 })
  return minBuildNumber
}

const DEFAULT_USD = {
  currency: "USD",
  balance: 0,
  transactions: [],
  id: "USD",
}

const resolvers = {
  Query: {
    me: async (_, __, { uid }) => {
      const user = await User.findOne({ _id: uid })

      return {
        id: uid,
        level: 1,
      }
    },
    wallet: async (_, __, { lightningWallet }) => {
      const btc_wallet = {
        id: "BTC",
        currency: "BTC",
        balance: lightningWallet.getBalance(), // FIXME why a function and not a callback?
        transactions: lightningWallet.getTransactions()
      }

      return ([
        btc_wallet,
        DEFAULT_USD
      ])
    },
    nodeStats: async() => nodeStats({lnd}),
    buildParameters: () => ({
      commitHash: () => commitHash,
      buildTime: () => buildTime,
      helmRevision: () => helmRevision,
      minBuildNumberAndroid: getMinBuildNumber,
      minBuildNumberIos: getMinBuildNumber,
    }),
    prices: async (_, __, {logger}) => {
      const price = new Price({logger})
      return await price.lastCached()
    },
    earnList: async (_, __, { uid }) => {
      const response: Object[] = []

      const user = await User.findOne({ _id: uid })
      const earned = user?.earn || []

      for (const [id, value] of Object.entries(OnboardingEarn)) {
        response.push({
          id,
          value,
          completed: earned.findIndex(item => item === id) !== -1,
        })
      }

      return response
    },
    getLastOnChainAddress: async (_, __, { lightningWallet }) => ({ id: lightningWallet.getLastOnChainAddress() }),
  },
  Mutation: {
<<<<<<< HEAD
    requestPhoneCode: async (_, { phone }, { logger }) => ({ success: requestPhoneCode({ phone, logger }) }),
    login: async (_, { phone, code, currency }, { logger }) => ({ token: login({ phone, code, currency, logger }) }),
    updateUser: async (_, __,  { lightningWallet }) => {
=======
    requestPhoneCode: async (_, { phone }) => ({ success: requestPhoneCode({ phone }) }),
    login: async (_, { phone, code, currency }) => ({ token: login({ phone, code, currency }) }),
    updateUser: async (_, __, { lightningWallet }) => {
>>>>>>> e4fea817
      // FIXME manage uid
      // TODO only level for now
      const result = await lightningWallet.setLevel({ level: 1 })
      return {
        id: lightningWallet.uid,
        level: result.level,
      }
    },
    publicInvoice: async (_, { uid }) => {
      const lightningWallet = WalletFactory({ uid, currency: 'BTC' })
      return {
        addInvoice: async ({ value, memo }) => lightningWallet.addInvoice({ value, memo, selfGenerated: false }),
        updatePendingInvoice: async ({ hash }) => lightningWallet.updatePendingInvoice({ hash })
      }
    },
    openChannel: async (_, { local_tokens, public_key, socket }, { }) => {
      // FIXME: security risk. remove openChannel from graphql
      const lightningAdminWallet = new AdminWallet()
      return { tx: lightningAdminWallet.openChannel({ local_tokens, public_key, socket }) }
    },
    invoice: async (_, __, { lightningWallet }) => ({
      addInvoice: async ({ value, memo }) => lightningWallet.addInvoice({ value, memo }),
      updatePendingInvoice: async ({ hash }) => lightningWallet.updatePendingInvoice({ hash }),
      payInvoice: async ({ invoice, amount, memo }) => lightningWallet.pay({ invoice, amount, memo })
    }),
    earnCompleted: async (_, { ids }, { lightningWallet }) => lightningWallet.addEarn(ids),
    deleteUser: () => {
      // TODO
    },
    onchain: async (_, __, { lightningWallet }) => ({
      getNewAddress: () => lightningWallet.getOnChainAddress(),
      pay: ({ address, amount, memo }) => ({ success: lightningWallet.onChainPay({ address, amount, memo }) }),
      getFee: ({ address }) => lightningWallet.getOnchainFee({ address }),
    }),
    addDeviceToken: async (_, { deviceToken }, { uid }) => {
      // TODO: refactor to a higher level User class
      const user = await User.findOne({ _id: uid })
      user.deviceToken.addToSet(deviceToken)
      await user.save()
      return { success: true }
    },

    // FIXME test
<<<<<<< HEAD
    testMessage: async (_, __, { uid, logger }) => {
      // throw new LoggedError("test error")
      await sendNotification({
          uid, 
          title: "Title", 
          body: `New message sent at ${moment.utc().format('YYYY-MM-DD HH:mm:ss')}`,
          logger
        })
      return {success: true}
=======
    testMessage: async (_, __, { uid }) => {
      await sendNotification({ uid, title: "Title", body: `New message sent at ${moment.utc().format('YYYY-MM-DD HH:mm:ss')}` })
      return { success: true }
>>>>>>> e4fea817
    },
  }
}


function verifyToken(req) {

  let token
  try {
    const auth = req.get('Authorization')

    if (!auth) {
      return null
    }

    if (auth.split(" ")[0] !== "Bearer") {
      throw Error("not a bearer token")
    }

    const raw_token = auth.split(" ")[1]
    token = jwt.verify(raw_token, process.env.JWT_SECRET);

    // TODO assert bitcoin network
  } catch (err) {
    return null
    // TODO return new AuthenticationError("Not authorised"); ?
    // ie: differenciate between non authenticated, and not authorized
  }
  return token
}

const isAuthenticated = rule({ cache: 'contextual' })(
  async (parent, args, ctx, info) => {
    return ctx.uid !== null
  },
)

const permissions = shield({
  Query: {
    // prices: not(isAuthenticated),
    // earnList: isAuthenticated,
    wallet: isAuthenticated,
    me: isAuthenticated,
  },
  Mutation: {
    // requestPhoneCode: not(isAuthenticated),
    // login: not(isAuthenticated),

    openChannel: isAuthenticated, // FIXME: this should be isAuthenticated && isAdmin

    onchain: isAuthenticated,
    invoice: isAuthenticated,
    earnCompleted: isAuthenticated,
    updateUser: isAuthenticated,
    deleteUser: isAuthenticated,
    addDeviceToken: isAuthenticated,
  },
}, { allowExternalErrors: true }) // TODO remove to not expose internal error


const server = new GraphQLServer({
  typeDefs: path.join(__dirname, "schema.graphql"),
  resolvers,
  middlewares: [permissions],
  context: async (context) => {
    const token = verifyToken(context.request)
    const uid = token?.uid ?? null
    // @ts-ignore
    const logger = graphqlLogger.child({token, id: context.request.id, body: context.request.body})
    const lightningWallet = !!token ? WalletFactory({...token, logger}) : null
    return {
      ...context,
      logger,
      uid,
      lightningWallet,
    }
  }
})

// injecting unique id to the request for correlating different logs messages
server.express.use(function (req, res, next) {
  // @ts-ignore
  req.id = uuidv4();
  next();
});

server.express.use(pino_http)


// Health check
server.express.get('/healthz', function(req, res) {
  res.send('OK');
});

const options = {
  // tracing: true,
  formatError: err => {
    if (!(startsWith(err.message, customLoggerPrefix))) {
      baseLogger.error({err}, "graphql catch-all error"); 
    }
    // return defaultErrorFormatter(err)
    return err
  },
  endpoint: '/graphql',
  playground: process.env.NETWORK === 'mainnet' ? 'false' : '/'
}

setupMongoConnection()
  .then(() => {
    upgrade().then(() => {
      server.start(options, ({ port }) =>
        graphqlLogger.info(
          `Server started, listening on port ${port} for incoming requests.`,
        ),
      )
<<<<<<< HEAD
  })}).catch((err) => graphqlLogger.error(err, "server error"))
=======
    })
  }).catch((err) => logger.error(err, "server error"))
>>>>>>> e4fea817
<|MERGE_RESOLUTION|>--- conflicted
+++ resolved
@@ -9,17 +9,13 @@
 import { Price } from "./priceImpl";
 import { login, requestPhoneCode } from "./text";
 import { OnboardingEarn } from "./types";
-<<<<<<< HEAD
-import { baseLogger, customLoggerPrefix, LoggedError } from "./utils";
+import { baseLogger, customLoggerPrefix, getAuth, nodeStats } from "./utils";
 import { WalletFactory } from "./walletFactory";
 import { v4 as uuidv4 } from 'uuid';
 import { startsWith } from "lodash";
 const util = require('util')
-=======
-import { AdminWallet } from "./AdminWallet";
-import { sendNotification } from "./notification"
-import lnService from "ln-service"
->>>>>>> e4fea817
+const lnService = require('ln-service')
+
 
 const path = require("path");
 dotenv.config()
@@ -27,7 +23,6 @@
 const graphqlLogger = baseLogger.child({module: "graphql"})
 const pino = require('pino')
 
-<<<<<<< HEAD
 const pino_http = require('pino-http')({
   logger: graphqlLogger,
   wrapSerializers: false,
@@ -48,22 +43,6 @@
       token: verifyToken(req)
     }
   },
-=======
-import { logger, getAuth, nodeStats } from "./utils"
-import moment from "moment";
-import { WalletFactory } from "./walletFactory";
-const pino = require('pino-http')({
-  logger,
-  // TODO: get uid and other information from the request.
-  // tried https://github.com/addityasingh/graphql-pino-middleware without success
-  // Define additional custom request properties
-  // reqCustomProps: function (req) {
-  //   console.log({req})
-  //   return {
-  //     // uid: req.uid
-  //   }
-  // }
->>>>>>> e4fea817
   autoLogging: {
     ignorePaths: ["/healthz"]
   }
@@ -140,15 +119,9 @@
     getLastOnChainAddress: async (_, __, { lightningWallet }) => ({ id: lightningWallet.getLastOnChainAddress() }),
   },
   Mutation: {
-<<<<<<< HEAD
     requestPhoneCode: async (_, { phone }, { logger }) => ({ success: requestPhoneCode({ phone, logger }) }),
     login: async (_, { phone, code, currency }, { logger }) => ({ token: login({ phone, code, currency, logger }) }),
     updateUser: async (_, __,  { lightningWallet }) => {
-=======
-    requestPhoneCode: async (_, { phone }) => ({ success: requestPhoneCode({ phone }) }),
-    login: async (_, { phone, code, currency }) => ({ token: login({ phone, code, currency }) }),
-    updateUser: async (_, __, { lightningWallet }) => {
->>>>>>> e4fea817
       // FIXME manage uid
       // TODO only level for now
       const result = await lightningWallet.setLevel({ level: 1 })
@@ -157,8 +130,8 @@
         level: result.level,
       }
     },
-    publicInvoice: async (_, { uid }) => {
-      const lightningWallet = WalletFactory({ uid, currency: 'BTC' })
+    publicInvoice: async (_, { uid, logger }) => {
+      const lightningWallet = WalletFactory({ uid, currency: 'BTC', logger })
       return {
         addInvoice: async ({ value, memo }) => lightningWallet.addInvoice({ value, memo, selfGenerated: false }),
         updatePendingInvoice: async ({ hash }) => lightningWallet.updatePendingInvoice({ hash })
@@ -192,7 +165,6 @@
     },
 
     // FIXME test
-<<<<<<< HEAD
     testMessage: async (_, __, { uid, logger }) => {
       // throw new LoggedError("test error")
       await sendNotification({
@@ -202,11 +174,6 @@
           logger
         })
       return {success: true}
-=======
-    testMessage: async (_, __, { uid }) => {
-      await sendNotification({ uid, title: "Title", body: `New message sent at ${moment.utc().format('YYYY-MM-DD HH:mm:ss')}` })
-      return { success: true }
->>>>>>> e4fea817
     },
   }
 }
@@ -322,9 +289,4 @@
           `Server started, listening on port ${port} for incoming requests.`,
         ),
       )
-<<<<<<< HEAD
   })}).catch((err) => graphqlLogger.error(err, "server error"))
-=======
-    })
-  }).catch((err) => logger.error(err, "server error"))
->>>>>>> e4fea817
