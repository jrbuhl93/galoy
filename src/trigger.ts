--- conflicted
+++ resolved
@@ -1,14 +1,9 @@
 import express from 'express';
-<<<<<<< HEAD
 import { subscribeToChannels, subscribeToInvoices, subscribeToTransactions, subscribeToBackups } from 'ln-service';
 import { Storage } from '@google-cloud/storage'
-import { InvoiceUser, setupMongoConnection, Transaction, User } from "./mongodb";
-=======
 import { find } from "lodash";
-import { subscribeToChannels, subscribeToInvoices, subscribeToTransactions } from 'ln-service';
 import { InvoiceUser, setupMongoConnection, Transaction, User, MainBook } from "./mongodb";
 import { lightningAccountingPath, openChannelFees } from "./ledger";
->>>>>>> e344efc0
 import { sendInvoicePaidNotification, sendNotification } from "./notification";
 import { IDataNotification } from "./types";
 import { getAuth, baseLogger } from './utils';
@@ -19,7 +14,6 @@
 const logger = baseLogger.child({ module: "trigger" })
 
 const txsReceived = new Set()
-<<<<<<< HEAD
 
 const uploadBackup = async (backup) => {
   logger.debug({backup}, "updating scb on gcs")
@@ -29,8 +23,6 @@
   await file.save(backup)
   logger.info({backup}, "scb backed up on gcs successfully")
 }
-=======
->>>>>>> e344efc0
 
 export async function onchainTransactionEventHandler(tx) {
 
@@ -43,11 +35,7 @@
   txsReceived.add(hash)
 
 
-<<<<<<< HEAD
   logger.debug({ tx }, "received new onchain tx event")
-=======
-  logger.debug({ tx })
->>>>>>> e344efc0
   const onchainLogger = logger.child({ topic: "payment", protocol: "onchain", hash: tx.id, onUs: false })
 
   if (tx.is_outgoing) {
@@ -128,8 +116,6 @@
   }
 }
 
-<<<<<<< HEAD
-=======
 export const onChannelOpened = async ({ channel, lnd }) => {
 
   if (channel.is_partner_initiated) {
@@ -155,7 +141,6 @@
   logger.info({ success: true, channel, fee, ...metadata }, `open channel fee added to mongodb`)
 }
 
->>>>>>> e344efc0
 const main = async () => {
   const { lnd } = lnService.authenticatedLndGrpc(getAuth())
 
@@ -170,16 +155,11 @@
   subTransactions.on('chain_transaction', onchainTransactionEventHandler);
 
   const subChannels = subscribeToChannels({ lnd });
-<<<<<<< HEAD
-  subChannels.on('channel_opened', channel => {
-    logger.info({ channel }, 'channel open')
-  })
+  subChannels.on('channel_opened', (channel) => onChannelOpened({ channel, lnd }))
 
   const subBackups = subscribeToBackups({ lnd })
   subBackups.on('backup', ({ backup }) => uploadBackup(backup))
-=======
-  subChannels.on('channel_opened', (channel) => onChannelOpened({ channel, lnd }))
->>>>>>> e344efc0
+
 }
 
 const healthCheck = () => {
