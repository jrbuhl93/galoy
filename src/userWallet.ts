import assert from 'assert';
import moment from "moment";
import { CSVAccountExport } from "./csvAccountExport";
import { Balances } from "./interface";
import { customerPath } from "./ledger/ledger";
import { MainBook } from "./mongodb";
import { sendNotification } from "./notifications/notification";
import { User } from "./schema";
import { ITransaction } from "./types";
import { LoggedError } from "./utils";
<<<<<<< HEAD
import { Balances, IUpdatePending } from "./interface"
import assert from 'assert'
import { sendNotification } from "./notification";
import { User } from "./schema";
=======
>>>>>>> 5a082447

export abstract class UserWallet {

  static lastPrice: number

  // FIXME typing : https://thecodebarbarian.com/working-with-mongoose-in-typescript.html
  user: typeof User // mongoose object
  readonly logger: any

  constructor({ user, logger }) {
    this.user = user
    this.logger = logger
  }

  // async refreshUser() {
  //   this.user = await User.findOne({ _id: this.user._id })
  // }

  // TODO: upgrade price automatically with a timer
  static setCurrentPrice(price) {
    UserWallet.lastPrice = price
  }

  // this needs to be here to be able to call / chain updatePending()
  // otherwise super.updatePending() would result in an error
  // there may be better way to architecture this?
<<<<<<< HEAD
  async updatePending({after, onchain}: IUpdatePending = {}) { return }

  async getBalances(): Promise<Balances> {
    await this.updatePending({onchain: false, after: undefined})
=======
  async updatePending(lock) { return }

  async getBalances(lock?): Promise<Balances> {
    await this.updatePending(lock)
>>>>>>> 5a082447

    // TODO: add effective ratio
    const balances = {
      "BTC": 0,
      "USD": 0,
      total_in_BTC: NaN,
      total_in_USD: NaN,
    }

    // TODO: make this code parrallel instead of serial
    for(const { id } of this.user.currencies) {
      const { balance } = await MainBook.balance({
        account: this.user.accountPath,
        currency: id,
      })

      // the dealer is the only one that is allowed to be short USD
      if(this.user.role === "dealer" && id === "USD") {
        assert(balance <= 0)
      } else {
        assert(balance >= 0)
      }

      balances[id] = balance
    }

    const priceMap = [
      {
        id: "BTC",
        BTC: 1,
        USD: 1 / UserWallet.lastPrice, // TODO: check this should not be price
      },
      {
        id: "USD",
        BTC: UserWallet.lastPrice,
        USD: 1
      }
    ]

    // this array is used to know the total in USD and BTC
    // the effective ratio may not be equal to the user ratio 
    // as a result of price fluctuation
    let total = priceMap.map(({ id, BTC, USD }) => ({
      id,
      value: BTC * balances["BTC"] + USD * balances["USD"]
    }))

    balances.total_in_BTC = total.filter(item => item.id === "BTC")[0].value
    balances.total_in_USD = total.filter(item => item.id === "USD")[0].value

    return balances
  }

  async getRawTransactions() {
    const { results } = await MainBook.ledger({
      // TODO: manage currencies

      account: this.user.accountPath,
      // start_date: startDate,
      // end_date: endDate
    })

    return results
  }

  async getTransactions(): Promise<Array<ITransaction>> {
    const rawTransactions = await this.getRawTransactions()

    const results_processed = rawTransactions.map(item => {
      const amount = item.credit - item.debit
      const memoUsername =
        item.username ?
          amount > 0 ?
            `from ${item.username}` :
            `to ${item.username}` :
          null

      return {
        created_at: moment(item.timestamp).unix(),
        amount,
        sat: item.sat,
        usd: item.usd,
        description: item.memoPayer || item.memo || memoUsername || item.type, // TODO remove `|| item.type` once users have upgraded
        type: item.type,
        hash: item.hash,
        fee: item.fee,
        feeUsd: item.feeUsd,
        username: item.username,
        // destination: TODO
        pending: item.pending,
        id: item._id,
        currency: item.currency,
        addresses: item.payee_addresses,
      }
    })

    return results_processed
  }

  async getStringCsv() {
    const csv = new CSVAccountExport()
    await csv.addAccount({ account: customerPath(this.user.id) })
    return csv.getBase64()
  }

  // deprecated
  async setUsername({ username }): Promise<boolean | Error> {

    const result = await User.findOneAndUpdate({ _id: this.user.id, username: null }, { username })

    if(!result) {
      const error = `Username is already set`
      this.logger.error({ result }, error)
      throw new LoggedError(error)
    }

    return true
  }

  // deprecated
  async setLanguage({ language }): Promise<boolean> {

    const result = await User.findOneAndUpdate({ _id: this.user.id, }, { language })

    if(!result) {
      const error = `issue setting language preferences`
      this.logger.error({ result }, error)
      throw new LoggedError(error)
    }

    return true
  }

  async updateUsername({ username }): Promise<{username: string | undefined, id: string}> {
    try {
      const result = await User.findOneAndUpdate({ _id: this.user.id, username: null }, { username })
      if(!result) {
        throw new LoggedError(`Username is already set, result: ${result}`)
      }
      return { username, id: this.user.id }
    } catch (err) {
      this.logger.error({err}, "error updating username")
      return {username: undefined, id: this.user.id }
    }
  }

  async updateLanguage({ language }): Promise<{language: string | undefined, id: string}> {
    try {
      await User.findOneAndUpdate({ _id: this.user.id }, { language })
      return { language, id: this.user.id }
    } catch (err) {
      this.logger.error({err}, "error updating language")
      return {language: undefined, id: this.user.id }
    }
  }

  static getCurrencyEquivalent({ sats, fee, usd }: { sats: number, fee?: number, usd?: number }) {
    return {
      fee,
      feeUsd: fee ? UserWallet.satsToUsd(fee) : undefined,
      sats,
      usd: usd ?? UserWallet.satsToUsd(sats)
    }
  }

  static satsToUsd = sats => {
    const usdValue = UserWallet.lastPrice * sats
    return usdValue
  }

  sendBalance = async (): Promise<void> => {
    const { BTC: balanceSats } = await this.getBalances()

    // Add commas to balancesats
    const balanceSatsPrettified = balanceSats.toLocaleString("en")
    // Round balanceusd to 2 decimal places and add commas
    const balanceUsd = UserWallet.satsToUsd(balanceSats).toLocaleString("en", { maximumFractionDigits: 2 })

    this.logger.info({ balanceSatsPrettified, balanceUsd, user: this.user }, `sending balance notification to user`)
    await sendNotification({ user: this.user, title: `Your balance is \$${balanceUsd} (${balanceSatsPrettified} sats)`, logger: this.logger })
  }

}<|MERGE_RESOLUTION|>--- conflicted
+++ resolved
@@ -1,20 +1,13 @@
 import assert from 'assert';
 import moment from "moment";
 import { CSVAccountExport } from "./csvAccountExport";
-import { Balances } from "./interface";
+import { Balances, IUpdatePending } from "./interface";
 import { customerPath } from "./ledger/ledger";
 import { MainBook } from "./mongodb";
 import { sendNotification } from "./notifications/notification";
 import { User } from "./schema";
 import { ITransaction } from "./types";
 import { LoggedError } from "./utils";
-<<<<<<< HEAD
-import { Balances, IUpdatePending } from "./interface"
-import assert from 'assert'
-import { sendNotification } from "./notification";
-import { User } from "./schema";
-=======
->>>>>>> 5a082447
 
 export abstract class UserWallet {
 
@@ -41,17 +34,10 @@
   // this needs to be here to be able to call / chain updatePending()
   // otherwise super.updatePending() would result in an error
   // there may be better way to architecture this?
-<<<<<<< HEAD
-  async updatePending({after, onchain}: IUpdatePending = {}) { return }
-
-  async getBalances(): Promise<Balances> {
-    await this.updatePending({onchain: false, after: undefined})
-=======
-  async updatePending(lock) { return }
-
-  async getBalances(lock?): Promise<Balances> {
-    await this.updatePending(lock)
->>>>>>> 5a082447
+  async updatePending({after, onchain, lock}: IUpdatePending = {}) { return }
+
+  async getBalances({lock}): Promise<Balances> {
+    await this.updatePending({lock, onchain: false, after: undefined})
 
     // TODO: add effective ratio
     const balances = {
