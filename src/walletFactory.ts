--- conflicted
+++ resolved
@@ -6,14 +6,11 @@
 import { login, TEST_NUMBER } from "./text";
 import * as jwt from 'jsonwebtoken';
 import { baseLogger, LoggedError } from "./utils";
-<<<<<<< HEAD
 import { getLastPrice } from "./cache";
+import { regExUsername } from "./wallet";
 
 export const WalletFactory = async ({ user, uid, logger, currency = "BTC" }: { user: any, uid: string, currency: string, logger: any }) => {
   const lastPrice = await getLastPrice()
-=======
-import { regExUsername } from "./wallet";
->>>>>>> 0dff9369
 
   // TODO: remove default BTC once old tokens had been "expired"
   if (currency === "USD") {
@@ -31,16 +28,10 @@
     throw new LoggedError(error)
   }
 
-<<<<<<< HEAD
   // FIXME: there are some duplication between user and uid/currency
-  const { uid, currency } = user
-
-  return await WalletFactory({ user, uid, currency, logger })
-=======
   const { _id, currency } = user
 
-  return WalletFactory({ uid: _id, currency, logger })
->>>>>>> 0dff9369
+  return WalletFactory({ user, uid: _id, currency, logger })
 }
 
 export const getFunderWallet = async ({ logger }) => {
